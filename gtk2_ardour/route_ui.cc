--- conflicted
+++ resolved
@@ -39,11 +39,8 @@
 #include <ardour/audioengine.h>
 #include <ardour/audio_track.h>
 #include <ardour/audio_diskstream.h>
-<<<<<<< HEAD
-=======
 #include <ardour/midi_track.h>
 #include <ardour/midi_diskstream.h>
->>>>>>> 7f64e5ac
 
 #include "i18n.h"
 using namespace sigc;
@@ -74,7 +71,6 @@
 	}
 
 	new PairedShiva<Route,RouteUI> (*_route, *this);
-<<<<<<< HEAD
 
 	_route->active_changed.connect (mem_fun (*this, &RouteUI::route_active_changed));
 
@@ -95,62 +91,23 @@
 
 	_session.SoloChanged.connect (mem_fun(*this, &RouteUI::solo_changed_so_update_mute));
 	
-	update_solo_display ();
-	update_mute_display ();
-
 	if (is_track()) {
 		boost::shared_ptr<Track> t = boost::dynamic_pointer_cast<Track>(_route);
 
 		t->diskstream()->RecordEnableChanged.connect (mem_fun (*this, &RouteUI::route_rec_enable_changed));
-=======
-
-	_route->active_changed.connect (mem_fun (*this, &RouteUI::route_active_changed));
-
-        mute_button = manage (new BindableToggleButton (_route->mute_control(), m_name ));
-	mute_button->set_self_managed (true);
-
-        solo_button = manage (new BindableToggleButton (_route->solo_control(), s_name ));
-	solo_button->set_self_managed (true);
->>>>>>> 7f64e5ac
-
-	mute_button->set_name ("MuteButton");
-	solo_button->set_name ("SoloButton");
-
-<<<<<<< HEAD
+
+		_session.RecordStateChanged.connect (mem_fun (*this, &RouteUI::session_rec_enable_changed));
+
 		rec_enable_button = manage (new BindableToggleButton (t->rec_enable_control(), r_name ));
 		rec_enable_button->set_name ("RecordEnableButton");
 		rec_enable_button->set_self_managed (true);
 
 		update_rec_display ();
 	} 
-	
-=======
-	_route->mute_changed.connect (mem_fun(*this, &RouteUI::mute_changed));
-	_route->solo_changed.connect (mem_fun(*this, &RouteUI::solo_changed));
-	_route->solo_safe_changed.connect (mem_fun(*this, &RouteUI::solo_changed));
-
-	/* when solo changes, update mute state too, in case the user wants us to display it */
-
-	_session.SoloChanged.connect (mem_fun(*this, &RouteUI::solo_changed_so_update_mute));
-	
-	if (is_track()) {
-		boost::shared_ptr<Track> t = boost::dynamic_pointer_cast<Track>(_route);
-
-		t->diskstream()->RecordEnableChanged.connect (mem_fun (*this, &RouteUI::route_rec_enable_changed));
-
-		_session.RecordStateChanged.connect (mem_fun (*this, &RouteUI::session_rec_enable_changed));
-
-		rec_enable_button = manage (new BindableToggleButton (t->rec_enable_control(), r_name ));
-		rec_enable_button->set_name ("RecordEnableButton");
-		rec_enable_button->set_self_managed (true);
-
-		update_rec_display ();
-	} 
 
 	mute_button->unset_flags (Gtk::CAN_FOCUS);
 	solo_button->unset_flags (Gtk::CAN_FOCUS);
 	
->>>>>>> 7f64e5ac
 	_route->RemoteControlIDChanged.connect (mem_fun(*this, &RouteUI::refresh_remote_control_menu));
 
 	/* map the current state */
@@ -375,11 +332,7 @@
 
 		} else {
 
-<<<<<<< HEAD
-			reversibly_apply_audio_track_boolean ("rec-enable change", &AudioTrack::set_record_enable, !audio_track()->record_enabled(), this);
-=======
 			reversibly_apply_track_boolean ("rec-enable change", &Track::set_record_enable, !track()->record_enabled(), this);
->>>>>>> 7f64e5ac
 		}
 	}
 
@@ -437,19 +390,11 @@
 {
 	bool model = _route->muted();
 	bool view = mute_button->get_active();
-<<<<<<< HEAD
 
 	/* first make sure the button's "depressed" visual
 	   is correct.
 	*/
 
-=======
-
-	/* first make sure the button's "depressed" visual
-	   is correct.
-	*/
-
->>>>>>> 7f64e5ac
 	if (model != view) {
 		ignore_toggle = true;
 		mute_button->set_active (model);
@@ -708,17 +653,10 @@
 RouteUI::reversibly_apply_track_boolean (string name, void (Track::*func)(bool, void *), bool yn, void *arg)
 {
 	_session.begin_reversible_command (name);
-<<<<<<< HEAD
-        XMLNode &before = audio_track()->get_state();
-	bind (mem_fun (*audio_track(), func), yn, arg)();
-        XMLNode &after = audio_track()->get_state();
-	_session.add_command (new MementoCommand<AudioTrack>(*audio_track(), &before, &after));
-=======
         XMLNode &before = track()->get_state();
 	bind (mem_fun (*track(), func), yn, arg)();
         XMLNode &after = track()->get_state();
 	_session.add_command (new MementoCommand<Track>(*track(), &before, &after));
->>>>>>> 7f64e5ac
 	_session.commit_reversible_command ();
 }
 
@@ -1027,7 +965,18 @@
 RouteUI::audio_track() const
 {
 	return dynamic_cast<AudioTrack*>(_route.get());
-<<<<<<< HEAD
+}
+
+bool
+RouteUI::is_midi_track () const
+{
+	return dynamic_cast<MidiTrack*>(_route.get()) != 0;
+}
+
+MidiTrack*
+RouteUI::midi_track() const
+{
+	return dynamic_cast<MidiTrack*>(_route.get());
 }
 
 boost::shared_ptr<Diskstream>
@@ -1042,34 +991,6 @@
 	}
 }
 
-=======
-}
-
-bool
-RouteUI::is_midi_track () const
-{
-	return dynamic_cast<MidiTrack*>(_route.get()) != 0;
-}
-
-MidiTrack*
-RouteUI::midi_track() const
-{
-	return dynamic_cast<MidiTrack*>(_route.get());
-}
-
-boost::shared_ptr<Diskstream>
-RouteUI::get_diskstream () const
-{
-	boost::shared_ptr<Track> t;
-
-	if ((t = boost::dynamic_pointer_cast<Track>(_route)) != 0) {
-		return t->diskstream();
-	} else {
-		return boost::shared_ptr<Diskstream> ((Diskstream*) 0);
-	}
-}
-
->>>>>>> 7f64e5ac
 string
 RouteUI::name() const
 {
