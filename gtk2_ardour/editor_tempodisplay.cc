--- conflicted
+++ resolved
@@ -156,15 +156,9 @@
 		if (session && current_bbt_points) {
 			draw_measures ();
 		}
-<<<<<<< HEAD
 
 	} else {
 
-=======
-
-	} else {
-
->>>>>>> 7f64e5ac
 		if (session && current_bbt_points) {
 			Glib::signal_idle().connect (mem_fun (*this, &Editor::lazy_hide_and_draw_measures));
 		} else {
@@ -220,13 +214,8 @@
 	gdouble xpos;
 	double x1, x2, y1, y2, beat_density;
 
-<<<<<<< HEAD
-        uint32_t beats = 0;
-        uint32_t bars = 0;
-=======
 	uint32_t beats = 0;
 	uint32_t bars = 0;
->>>>>>> 7f64e5ac
 	uint32_t color;
 
 	if (current_bbt_points == 0 || current_bbt_points->empty()) {
@@ -253,11 +242,6 @@
 	
 	for (i = current_bbt_points->begin(); i != current_bbt_points->end(); ++i) {
 
-<<<<<<< HEAD
-	for (i = current_bbt_points->begin(); i != current_bbt_points->end(); ++i) {
-
-=======
->>>>>>> 7f64e5ac
 		switch ((*i).type) {
 		case TempoMap::Bar:
 			break;
