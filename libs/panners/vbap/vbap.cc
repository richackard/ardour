/*
    Copyright (C) 2012 Paul Davis 

    This program is free software; you can redistribute it and/or modify
    it under the terms of the GNU General Public License as published by
    the Free Software Foundation; either version 2 of the License, or
    (at your option) any later version.

    This program is distributed in the hope that it will be useful,
    but WITHOUT ANY WARRANTY; without even the implied warranty of
    MERCHANTABILITY or FITNESS FOR A PARTICULAR PURPOSE.  See the
    GNU General Public License for more details.

    You should have received a copy of the GNU General Public License
    along with this program; if not, write to the Free Software
    Foundation, Inc., 675 Mass Ave, Cambridge, MA 02139, USA.

*/

#include <cmath>
#include <cstdlib>
#include <cstdio>
#include <cstring>

#include <iostream>
#include <string>

#ifdef COMPILER_MSVC
#include <malloc.h>
#endif

#include "pbd/cartesian.h"
#include "pbd/compose.h"

#include "ardour/amp.h"
#include "ardour/audio_buffer.h"
#include "ardour/buffer_set.h"
#include "ardour/pan_controllable.h"
#include "ardour/pannable.h"
#include "ardour/speakers.h"

#include "vbap.h"
#include "vbap_speakers.h"

#include "i18n.h"

using namespace PBD;
using namespace ARDOUR;
using namespace std;

static PanPluginDescriptor _descriptor = {
        "VBAP 2D panner",
        "http://ardour.org/plugin/panner_vbap",
        "http://ardour.org/plugin/panner_vbap#ui",
        -1, -1,
        1000,
        VBAPanner::factory
};

extern "C" ARDOURPANNER_API PanPluginDescriptor* panner_descriptor () { return &_descriptor; }

VBAPanner::Signal::Signal (Session&, VBAPanner&, uint32_t, uint32_t n_speakers)
{
        resize_gains (n_speakers);

        desired_gains[0] = desired_gains[1] = desired_gains[2] = 0;
        outputs[0] = outputs[1] = outputs[2] = -1;
        desired_outputs[0] = desired_outputs[1] = desired_outputs[2] = -1;
}

void
VBAPanner::Signal::resize_gains (uint32_t n)
{
        gains.assign (n, 0.0);
}        

VBAPanner::VBAPanner (boost::shared_ptr<Pannable> p, boost::shared_ptr<Speakers> s)
	: Panner (p)
	, _speakers (new VBAPSpeakers (s))
{
        _pannable->pan_azimuth_control->Changed.connect_same_thread (*this, boost::bind (&VBAPanner::update, this));
        _pannable->pan_elevation_control->Changed.connect_same_thread (*this, boost::bind (&VBAPanner::update, this));
        _pannable->pan_width_control->Changed.connect_same_thread (*this, boost::bind (&VBAPanner::update, this));

        update ();
}

VBAPanner::~VBAPanner ()
{
        clear_signals ();
}

void
VBAPanner::clear_signals ()
{
        for (vector<Signal*>::iterator i = _signals.begin(); i != _signals.end(); ++i) {
                delete *i;
        }
        _signals.clear ();
}

void
VBAPanner::configure_io (ChanCount in, ChanCount /* ignored - we use Speakers */)
{
        uint32_t n = in.n_audio();

        clear_signals ();

        for (uint32_t i = 0; i < n; ++i) {
                Signal* s = new Signal (_pannable->session(), *this, i, _speakers->n_speakers());
                _signals.push_back (s);
                
        }

        update ();
}

void
VBAPanner::update ()
{
        /* recompute signal directions based on panner azimuth and, if relevant, width (diffusion) and elevation parameters */
        double elevation = _pannable->pan_elevation_control->get_value() * 90.0;

        if (_signals.size() > 1) {
                double w = - (_pannable->pan_width_control->get_value());
                double signal_direction = _pannable->pan_azimuth_control->get_value() - (w/2);
                double grd_step_per_signal = w / (_signals.size() - 1);
                for (vector<Signal*>::iterator s = _signals.begin(); s != _signals.end(); ++s) {
                
                        Signal* signal = *s;

                        int over = signal_direction;
                        over -= (signal_direction >= 0) ? 0 : 1;
                        signal_direction -= (double)over;

                        signal->direction = AngularVector (signal_direction * 360.0, elevation);
                        compute_gains (signal->desired_gains, signal->desired_outputs, signal->direction.azi, signal->direction.ele);
                        signal_direction += grd_step_per_signal;
                }
        } else if (_signals.size() == 1) {
                double center = _pannable->pan_azimuth_control->get_value() * 360.0;

                /* width has no role to play if there is only 1 signal: VBAP does not do "diffusion" of a single channel */

                Signal* s = _signals.front();
                s->direction = AngularVector (center, elevation);
                compute_gains (s->desired_gains, s->desired_outputs, s->direction.azi, s->direction.ele);
        }

        SignalPositionChanged(); /* emit */
}

void 
VBAPanner::compute_gains (double gains[3], int speaker_ids[3], int azi, int ele) 
{
	/* calculates gain factors using loudspeaker setup and given direction */
	double cartdir[3];
	double power;
	int i,j,k;
	double small_g;
	double big_sm_g, gtmp[3];

	spherical_to_cartesian (azi, ele, 1.0, cartdir[0], cartdir[1], cartdir[2]);  
	big_sm_g = -100000.0;

	gains[0] = gains[1] = gains[2] = 0;
	speaker_ids[0] = speaker_ids[1] = speaker_ids[2] = 0;

	for (i = 0; i < _speakers->n_tuples(); i++) {

		small_g = 10000000.0;

		for (j = 0; j < _speakers->dimension(); j++) {

			gtmp[j] = 0.0;

			for (k = 0; k < _speakers->dimension(); k++) {
				gtmp[j] += cartdir[k] * _speakers->matrix(i)[j*_speakers->dimension()+k]; 
			}

			if (gtmp[j] < small_g) {
				small_g = gtmp[j];
			}
		}

		if (small_g > big_sm_g) {

			big_sm_g = small_g;

			gains[0] = gtmp[0]; 
			gains[1] = gtmp[1]; 

			speaker_ids[0] = _speakers->speaker_for_tuple (i, 0);
			speaker_ids[1] = _speakers->speaker_for_tuple (i, 1);

			if (_speakers->dimension() == 3) {
				gains[2] = gtmp[2];
				speaker_ids[2] = _speakers->speaker_for_tuple (i, 2);
			} else {
				gains[2] = 0.0;
				speaker_ids[2] = -1;
			}
		}
	}
        
	power = sqrt (gains[0]*gains[0] + gains[1]*gains[1] + gains[2]*gains[2]);

	if (power > 0) {
		gains[0] /= power; 
		gains[1] /= power;
		gains[2] /= power;
	}
}

void
VBAPanner::distribute (BufferSet& inbufs, BufferSet& obufs, gain_t gain_coefficient, pframes_t nframes)
{
        uint32_t n;
        vector<Signal*>::iterator s;

        assert (inbufs.count().n_audio() == _signals.size());

        for (s = _signals.begin(), n = 0; s != _signals.end(); ++s, ++n) {

                Signal* signal (*s);

                distribute_one (inbufs.get_audio (n), obufs, gain_coefficient, nframes, n);

                memcpy (signal->outputs, signal->desired_outputs, sizeof (signal->outputs));
        }
}

void
VBAPanner::distribute_one (AudioBuffer& srcbuf, BufferSet& obufs, gain_t gain_coefficient, pframes_t nframes, uint32_t which)
{
	Sample* const src = srcbuf.data();
        Signal* signal (_signals[which]);

	/* VBAP may distribute the signal across up to 3 speakers depending on
	   the configuration of the speakers.

           But the set of speakers in use "this time" may be different from
           the set of speakers "the last time". So we have up to 6 speakers
           involved, and we have to interpolate so that those no longer
           in use are rapidly faded to silence and those newly in use
           are rapidly faded to their correct level. This prevents clicks
           as we change the set of speakers used to put the signal in
           a given position.

           However, the speakers are represented by output buffers, and other
           speakers may write to the same buffers, so we cannot use
           anything here that will simply assign new (sample) values
           to the output buffers - everything must be done via mixing
           functions and not assignment/copying.
	*/

        vector<double>::size_type sz = signal->gains.size();

        assert (sz == obufs.count().n_audio());

        int8_t *outputs = (int8_t*)alloca(sz); // on the stack, no malloc
        
        /* set initial state of each output "record"
         */

        for (uint32_t o = 0; o < sz; ++o) {
                outputs[o] = 0;
        }

        /* for all outputs used this time and last time,
           change the output record to show what has
           happened.
        */


        for (int o = 0; o < 3; ++o) {
                if (signal->outputs[o] != -1) {
                        /* used last time */
                        outputs[signal->outputs[o]] |= 1;
                } 

                if (signal->desired_outputs[o] != -1) {
                        /* used this time */
                        outputs[signal->desired_outputs[o]] |= 1<<1;
                } 
        }

        /* at this point, we can test a speaker's status:

           (*outputs[o] & 1)      <= in use before
           (*outputs[o] & 2)      <= in use this time
           (*outputs[o] & 3) == 3 <= in use both times
            *outputs[o] == 0      <= not in use either time
           
        */

	for (int o = 0; o < 3; ++o) {
                pan_t pan;
                int output = signal->desired_outputs[o];

		if (output == -1) {
                        continue;
                }

                pan = gain_coefficient * signal->desired_gains[o];

                if (pan == 0.0 && signal->gains[output] == 0.0) {
                        
                        /* nothing deing delivered to this output */

                        signal->gains[output] = 0.0;
                        
                } else if (fabs (pan - signal->gains[output]) > 0.00001) {
                        
                        /* signal to this output but the gain coefficient has changed, so 
                           interpolate between them.
                        */

                        AudioBuffer& buf (obufs.get_audio (output));
                        buf.accumulate_with_ramped_gain_from (srcbuf.data(), nframes, signal->gains[output], pan, 0);
                        signal->gains[output] = pan;

                } else {
                        
                        /* signal to this output, same gain as before so just copy with gain
                         */
                           
                        mix_buffers_with_gain (obufs.get_audio (output).data(),src,nframes,pan);
                        signal->gains[output] = pan;
                }
	}

        /* clean up the outputs that were used last time but not this time
         */

        for (uint32_t o = 0; o < sz; ++o) {
                if (outputs[o] == 1) {
                        /* take signal and deliver with a rapid fade out
                         */
                        AudioBuffer& buf (obufs.get_audio (o));
                        buf.accumulate_with_ramped_gain_from (srcbuf.data(), nframes, signal->gains[o], 0.0, 0);
                        signal->gains[o] = 0.0;
                }
        }

        /* note that the output buffers were all silenced at some point
           so anything we didn't write to with this signal (or any others)
           is just as it should be.
        */
}

void 
VBAPanner::distribute_one_automated (AudioBuffer& /*src*/, BufferSet& /*obufs*/,
                                     framepos_t /*start*/, framepos_t /*end*/, 
				     pframes_t /*nframes*/, pan_t** /*buffers*/, uint32_t /*which*/)
{
	/* XXX to be implemented */
}

XMLNode&
VBAPanner::get_state ()
{
	XMLNode& node (Panner::get_state());
	node.add_property (X_("uri"), _descriptor.panner_uri);
	/* this is needed to allow new sessions to load with old Ardour: */
	node.add_property (X_("type"), _descriptor.name);
	return node;
}

Panner*
VBAPanner::factory (boost::shared_ptr<Pannable> p, boost::shared_ptr<Speakers> s)
{
	return new VBAPanner (p, s);
}

ChanCount
VBAPanner::in() const
{
        return ChanCount (DataType::AUDIO, _signals.size());
}

ChanCount
VBAPanner::out() const
{
        return ChanCount (DataType::AUDIO, _speakers->n_speakers());
}

std::set<Evoral::Parameter> 
VBAPanner::what_can_be_automated() const
{
        set<Evoral::Parameter> s;
        s.insert (Evoral::Parameter (PanAzimuthAutomation));
        if (_signals.size() > 1) {
                s.insert (Evoral::Parameter (PanWidthAutomation));
        }
        if (_speakers->dimension() == 3) {
                s.insert (Evoral::Parameter (PanElevationAutomation));
        }
        return s;
}
        
string
VBAPanner::describe_parameter (Evoral::Parameter p)
{
        switch (p.type()) {
        case PanAzimuthAutomation:
                return _("Direction");
        case PanWidthAutomation:
                return _("Diffusion");
        case PanElevationAutomation:
                return _("Elevation");
        default:
                return _pannable->describe_parameter (p);
        }
}

string 
VBAPanner::value_as_string (boost::shared_ptr<AutomationControl> ac) const
{
        /* DO NOT USE LocaleGuard HERE */
        double val = ac->get_value();

        switch (ac->parameter().type()) {
        case PanAzimuthAutomation: /* direction */
                return string_compose (_("%1\u00B0"), int (rint (val * 360.0)));
                
        case PanWidthAutomation: /* diffusion */
                return string_compose (_("%1%%"), (int) floor (100.0 * fabs(val)));

        case PanElevationAutomation: /* elevation */
                return string_compose (_("%1\u00B0"), (int) floor (90.0 * fabs(val)));
                
        default:
                return _pannable->value_as_string (ac);
        }
}

AngularVector
VBAPanner::signal_position (uint32_t n) const
{
        if (n < _signals.size()) {
                return _signals[n]->direction;
        }

        return AngularVector();
}

boost::shared_ptr<Speakers>
VBAPanner::get_speakers () const 
{
        return _speakers->parent();
}

void
VBAPanner::set_position (double p)
{
	/* map into 0..1 range */
	int over = p;
	over -= (p >= 0) ? 0 : 1;
	p -= (double)over;
	_pannable->pan_azimuth_control->set_value (p);
}

void
VBAPanner::set_width (double w)
{
        _pannable->pan_width_control->set_value (min (1.0, max (-1.0, w)));
}

void
VBAPanner::set_elevation (double e)
{
        _pannable->pan_elevation_control->set_value (min (1.0, max (0.0, e)));
}

void
VBAPanner::reset ()
{
	set_position (0);
<<<<<<< HEAD
	set_width (1);
=======
        if (_signals.size() > 1) {
                set_width (1.0 - (1.0 / (double)_signals.size()));
        } else {
                set_width (0);
        }
>>>>>>> d9296b71
	set_elevation (0);

	update ();
}<|MERGE_RESOLUTION|>--- conflicted
+++ resolved
@@ -477,15 +477,11 @@
 VBAPanner::reset ()
 {
 	set_position (0);
-<<<<<<< HEAD
-	set_width (1);
-=======
         if (_signals.size() > 1) {
                 set_width (1.0 - (1.0 / (double)_signals.size()));
         } else {
                 set_width (0);
         }
->>>>>>> d9296b71
 	set_elevation (0);
 
 	update ();
