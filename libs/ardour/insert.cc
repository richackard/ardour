--- conflicted
+++ resolved
@@ -29,10 +29,7 @@
 #include <ardour/port.h>
 #include <ardour/route.h>
 #include <ardour/ladspa_plugin.h>
-<<<<<<< HEAD
-=======
 #include <ardour/buffer_set.h>
->>>>>>> 7f64e5ac
 
 #ifdef VST_SUPPORT
 #include <ardour/vst_plugin.h>
@@ -52,11 +49,8 @@
 using namespace ARDOUR;
 using namespace PBD;
 
-<<<<<<< HEAD
-=======
 /* ********** FIXME: TYPE **************
  * Inserts are still definitely audio only */
->>>>>>> 7f64e5ac
 Insert::Insert(Session& s, string name, Placement p)
 	: Redirect (s, name, p)
 {
@@ -86,11 +80,7 @@
 
 	{
 		Glib::Mutex::Lock em (_session.engine().process_lock());
-<<<<<<< HEAD
-		IO::MoreOutputs (output_streams ());
-=======
 		IO::MoreChannels (max(input_streams(), output_streams()));
->>>>>>> 7f64e5ac
 	}
 
 	RedirectCreated (this); /* EMIT SIGNAL */
@@ -109,11 +99,7 @@
 
 	{
 		Glib::Mutex::Lock em (_session.engine().process_lock());
-<<<<<<< HEAD
-		IO::MoreOutputs (output_streams());
-=======
 		IO::MoreChannels (max(input_streams(), output_streams()));
->>>>>>> 7f64e5ac
 	}
 }
 
@@ -199,45 +185,29 @@
 ChanCount
 PluginInsert::output_streams() const
 {
-<<<<<<< HEAD
-	return _plugins[0]->get_info()->n_outputs * _plugins.size();
-=======
 	// FIXME: TYPE
 	return ChanCount(DataType::AUDIO, _plugins[0]->get_info()->n_outputs * _plugins.size());
->>>>>>> 7f64e5ac
 }
 
 ChanCount
 PluginInsert::input_streams() const
 {
-<<<<<<< HEAD
-	return _plugins[0]->get_info()->n_inputs * _plugins.size();
-=======
 	// FIXME: TYPE
 	return ChanCount(DataType::AUDIO, _plugins[0]->get_info()->n_inputs * _plugins.size());
->>>>>>> 7f64e5ac
 }
 
 ChanCount
 PluginInsert::natural_output_streams() const
 {
-<<<<<<< HEAD
-	return _plugins[0]->get_info()->n_outputs;
-=======
 	// FIXME: TYPE
 	return ChanCount(DataType::AUDIO, _plugins[0]->get_info()->n_outputs);
->>>>>>> 7f64e5ac
 }
 
 ChanCount
 PluginInsert::natural_input_streams() const
 {
-<<<<<<< HEAD
-	return _plugins[0]->get_info()->n_inputs;
-=======
 	// FIXME: TYPE
 	return ChanCount(DataType::AUDIO, _plugins[0]->get_info()->n_inputs);
->>>>>>> 7f64e5ac
 }
 
 bool
@@ -302,11 +272,7 @@
 }
 
 void
-<<<<<<< HEAD
-PluginInsert::connect_and_run (vector<Sample*>& bufs, uint32_t nbufs, nframes_t nframes, nframes_t offset, bool with_auto, nframes_t now)
-=======
 PluginInsert::connect_and_run (BufferSet& bufs, nframes_t nframes, nframes_t offset, bool with_auto, nframes_t now)
->>>>>>> 7f64e5ac
 {
 	uint32_t in_index = 0;
 	uint32_t out_index = 0;
@@ -339,11 +305,7 @@
 	}
 
 	for (vector<boost::shared_ptr<Plugin> >::iterator i = _plugins.begin(); i != _plugins.end(); ++i) {
-<<<<<<< HEAD
-		(*i)->connect_and_run (bufs, nbufs, in_index, out_index, nframes, offset);
-=======
 		(*i)->connect_and_run (bufs, in_index, out_index, nframes, offset);
->>>>>>> 7f64e5ac
 	}
 
 	/* leave remaining channel buffers alone */
@@ -392,21 +354,13 @@
 	if (active()) {
 		for (vector<boost::shared_ptr<Plugin> >::iterator i = _plugins.begin(); i != _plugins.end(); ++i) {
 			n = (*i) -> get_info()->n_inputs;
-<<<<<<< HEAD
-			(*i)->connect_and_run (_session.get_silent_buffers (n), n, in_index, out_index, nframes, offset);
-=======
 			(*i)->connect_and_run (_session.get_silent_buffers (ChanCount(DataType::AUDIO, n)), in_index, out_index, nframes, offset);
->>>>>>> 7f64e5ac
-		}
-	}
-}
-	
-void
-<<<<<<< HEAD
-PluginInsert::run (vector<Sample *>& bufs, uint32_t nbufs, nframes_t nframes, nframes_t offset)
-=======
+		}
+	}
+}
+	
+void
 PluginInsert::run (BufferSet& bufs, nframes_t start_frame, nframes_t end_frame, nframes_t nframes, nframes_t offset)
->>>>>>> 7f64e5ac
 {
 	if (active()) {
 
@@ -447,11 +401,7 @@
 }
 
 void
-<<<<<<< HEAD
-PluginInsert::automation_run (vector<Sample *>& bufs, uint32_t nbufs, nframes_t nframes, nframes_t offset)
-=======
 PluginInsert::automation_run (BufferSet& bufs, nframes_t nframes, nframes_t offset)
->>>>>>> 7f64e5ac
 {
 	ControlEvent next_event (0, 0.0f);
 	nframes_t now = _session.transport_frame ();
@@ -848,11 +798,7 @@
 	return _plugins[0]->describe_parameter (what);
 }
 
-<<<<<<< HEAD
-nframes_t 
-=======
 ARDOUR::nframes_t 
->>>>>>> 7f64e5ac
 PluginInsert::latency() 
 {
 	return _plugins[0]->latency ();
@@ -896,7 +842,6 @@
 {
 	init ();
 	RedirectCreated (this); /* EMIT SIGNAL */
-
 }
 
 PortInsert::PortInsert (const PortInsert& other)
@@ -936,11 +881,7 @@
 }
 
 void
-<<<<<<< HEAD
-PortInsert::run (vector<Sample *>& bufs, uint32_t nbufs, nframes_t nframes, nframes_t offset)
-=======
 PortInsert::run (BufferSet& bufs, nframes_t start_frame, nframes_t end_frame, nframes_t nframes, nframes_t offset)
->>>>>>> 7f64e5ac
 {
 	if (n_outputs().get(_default_type) == 0) {
 		return;
@@ -1016,11 +957,7 @@
 	return 0;
 }
 
-<<<<<<< HEAD
-nframes_t 
-=======
 ARDOUR::nframes_t 
->>>>>>> 7f64e5ac
 PortInsert::latency() 
 {
 	/* because we deliver and collect within the same cycle,
