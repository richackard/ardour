/*
    Copyright (C) 1999-2010 Paul Davis

    This program is free software; you can redistribute it and/or modify
    it under the terms of the GNU General Public License as published by
    the Free Software Foundation; either version 2 of the License, or
    (at your option) any later version.

    This program is distributed in the hope that it will be useful,
    but WITHOUT ANY WARRANTY; without even the implied warranty of
    MERCHANTABILITY or FITNESS FOR A PARTICULAR PURPOSE.  See the
    GNU General Public License for more details.

    You should have received a copy of the GNU General Public License
    along with this program; if not, write to the Free Software
    Foundation, Inc., 675 Mass Ave, Cambridge, MA 02139, USA.

*/

#include <stdint.h>

#include <algorithm>
#include <string>
#include <vector>
#include <sstream>
#include <fstream>
#include <cstdio> /* sprintf(3) ... grrr */
#include <cmath>
#include <cerrno>
#include <unistd.h>
#include <limits.h>

#include <glibmm/threads.h>
#include <glibmm/miscutils.h>
#include <glibmm/fileutils.h>

#include <boost/algorithm/string/erase.hpp>

#include "pbd/convert.h"
#include "pbd/error.h"
#include "pbd/boost_debug.h"
#include "pbd/stl_delete.h"
#include "pbd/basename.h"
#include "pbd/stacktrace.h"
#include "pbd/file_utils.h"
#include "pbd/convert.h"
#include "pbd/unwind.h"
#include "pbd/search_path.h"

#include "ardour/amp.h"
#include "ardour/analyser.h"
#include "ardour/async_midi_port.h"
#include "ardour/audio_buffer.h"
#include "ardour/audio_diskstream.h"
#include "ardour/audio_port.h"
#include "ardour/audio_track.h"
#include "ardour/audioengine.h"
#include "ardour/audiofilesource.h"
#include "ardour/auditioner.h"
#include "ardour/buffer_manager.h"
#include "ardour/buffer_set.h"
#include "ardour/bundle.h"
#include "ardour/butler.h"
#include "ardour/click.h"
#include "ardour/control_protocol_manager.h"
#include "ardour/data_type.h"
#include "ardour/debug.h"
#include "ardour/filename_extensions.h"
#include "ardour/graph.h"
#include "ardour/midiport_manager.h"
#include "ardour/scene_changer.h"
#include "ardour/midi_track.h"
#include "ardour/midi_ui.h"
#include "ardour/operations.h"
#include "ardour/playlist.h"
#include "ardour/plugin.h"
#include "ardour/plugin_insert.h"
#include "ardour/process_thread.h"
#include "ardour/rc_configuration.h"
#include "ardour/recent_sessions.h"
#include "ardour/region.h"
#include "ardour/region_factory.h"
#include "ardour/route_graph.h"
#include "ardour/route_group.h"
#include "ardour/route_sorters.h"
#include "ardour/send.h"
#include "ardour/session.h"
#include "ardour/session_directory.h"
#include "ardour/session_playlists.h"
#include "ardour/smf_source.h"
#include "ardour/source_factory.h"
#include "ardour/speakers.h"
#include "ardour/track.h"
#include "ardour/utils.h"

#include "midi++/port.h"
#include "midi++/mmc.h"

#include "i18n.h"

namespace ARDOUR {
class MidiSource;
class Processor;
class Speakers;
}

using namespace std;
using namespace ARDOUR;
using namespace PBD;

bool Session::_disable_all_loaded_plugins = false;

PBD::Signal1<int,uint32_t> Session::AudioEngineSetupRequired;
PBD::Signal1<void,std::string> Session::Dialog;
PBD::Signal0<int> Session::AskAboutPendingState;
PBD::Signal2<int, framecnt_t, framecnt_t> Session::AskAboutSampleRateMismatch;
PBD::Signal0<void> Session::SendFeedback;
PBD::Signal3<int,Session*,std::string,DataType> Session::MissingFile;

PBD::Signal1<void, framepos_t> Session::StartTimeChanged;
PBD::Signal1<void, framepos_t> Session::EndTimeChanged;
PBD::Signal2<void,std::string, std::string> Session::Exported;
PBD::Signal1<int,boost::shared_ptr<Playlist> > Session::AskAboutPlaylistDeletion;
PBD::Signal0<void> Session::Quit;
PBD::Signal0<void> Session::FeedbackDetected;
PBD::Signal0<void> Session::SuccessfulGraphSort;
PBD::Signal2<void,std::string,std::string> Session::VersionMismatch;

const framecnt_t Session::bounce_chunk_size = 65536;
static void clean_up_session_event (SessionEvent* ev) { delete ev; }
const SessionEvent::RTeventCallback Session::rt_cleanup (clean_up_session_event);

/** @param snapshot_name Snapshot name, without .ardour suffix */
Session::Session (AudioEngine &eng,
                  const string& fullpath,
                  const string& snapshot_name,
                  BusProfile* bus_profile,
                  string mix_template)
	: playlists (new SessionPlaylists)
	, _engine (eng)
	, process_function (&Session::process_with_events)
	, _bounce_processing_active (false)
	, waiting_for_sync_offset (false)
	, _base_frame_rate (0)
	, _current_frame_rate (0)
	, _nominal_frame_rate (0)
	, transport_sub_state (0)
	, _record_status (Disabled)
	, _transport_frame (0)
	, _session_range_location (0)
	, _slave (0)
	, _silent (false)
	, _transport_speed (0)
	, _default_transport_speed (1.0)
	, _last_transport_speed (0)
	, _target_transport_speed (0.0)
	, auto_play_legal (false)
	, _last_slave_transport_frame (0)
	, maximum_output_latency (0)
	, _requested_return_frame (-1)
	, current_block_size (0)
	, _worst_output_latency (0)
	, _worst_input_latency (0)
 	, _worst_track_latency (0)
	, _have_captured (false)
	, _meter_hold (0)
	, _meter_falloff (0)
	, _non_soloed_outs_muted (false)
	, _listen_cnt (0)
	, _solo_isolated_cnt (0)
	, _writable (false)
	, _was_seamless (Config->get_seamless_loop ())
	, _under_nsm_control (false)
	, delta_accumulator_cnt (0)
	, average_slave_delta (1800) // !!! why 1800 ???
	, average_dir (0)
	, have_first_delta_accumulator (false)
	, _slave_state (Stopped)
	, post_export_sync (false)
	, post_export_position (0)
	, _exporting (false)
	, _export_started (false)
	, _export_rolling (false)
	, _pre_export_mmc_enabled (false)
	, _name (snapshot_name)
	, _is_new (true)
	, _send_qf_mtc (false)
	, _pframes_since_last_mtc (0)
	, session_midi_feedback (0)
	, play_loop (false)
	, loop_changing (false)
	, last_loopend (0)
	, _session_dir (new SessionDirectory (fullpath))
	, _current_snapshot_name (snapshot_name)	  
	, state_tree (0)
	, state_was_pending (false)
	, _state_of_the_state (StateOfTheState(CannotSave|InitialConnecting|Loading))
	, _suspend_save (0)
	, _save_queued (false)
	, _last_roll_location (0)
	, _last_roll_or_reversal_location (0)
	, _last_record_location (0)
	, pending_locate_roll (false)
	, pending_locate_frame (0)
	, pending_locate_flush (false)
	, pending_abort (false)
	, pending_auto_loop (false)
	, _butler (new Butler (*this))
	, _post_transport_work (0)
	,  cumulative_rf_motion (0)
	, rf_scale (1.0)
	, _locations (new Locations (*this))
	, step_speed (0)
	, outbound_mtc_timecode_frame (0)
	, next_quarter_frame_to_send (-1)
	, _frames_per_timecode_frame (0)
	, _frames_per_hour (0)
	, _timecode_frames_per_hour (0)
	, last_timecode_valid (false)
	, last_timecode_when (0)
	, _send_timecode_update (false)
	, ltc_encoder (0)
	, ltc_enc_buf(0)
	, ltc_buf_off (0)
	, ltc_buf_len (0)
	, ltc_speed (0)
	, ltc_enc_byte (0)
	, ltc_enc_pos (0)
	, ltc_enc_cnt (0)
	, ltc_enc_off (0)
	, restarting (false)
	, ltc_prev_cycle (0)
	, ltc_timecode_offset (0)
	, ltc_timecode_negative_offset (false)
	, midi_control_ui (0)
	, _tempo_map (0)
	, _all_route_group (new RouteGroup (*this, "all"))
	, routes (new RouteList)
	, _adding_routes_in_progress (false)
	, destructive_index (0)
	, _track_number_decimals(1)
	, solo_update_disabled (false)
	, default_fade_steepness (0)
	, default_fade_msecs (0)
	, _total_free_4k_blocks (0)
	, _total_free_4k_blocks_uncertain (false)
	, no_questions_about_missing_files (false)
	, _playback_load (0)
	, _capture_load (0)
	, _bundles (new BundleList)
	, _bundle_xml_node (0)
	, _current_trans (0)
	, _clicking (false)
	, click_data (0)
	, click_emphasis_data (0)
	, click_length (0)
	, click_emphasis_length (0)
	, _clicks_cleared (0)
	, _play_range (false)
	, main_outs (0)
	, first_file_data_format_reset (true)
	, first_file_header_format_reset (true)
	, have_looped (false)
	, _have_rec_enabled_track (false)
	, _step_editors (0)
	, _suspend_timecode_transmission (0)
	,  _speakers (new Speakers)
	, _order_hint (0)
	, ignore_route_processor_changes (false)
	, _scene_changer (0)
	, _midi_ports (0)
	, _mmc (0)
{
	uint32_t sr = 0;

	pre_engine_init (fullpath);
	
	if (_is_new) {
		if (ensure_engine (sr)) {
			destroy ();
			throw failed_constructor ();
		}

		if (create (mix_template, bus_profile)) {
			destroy ();
			throw failed_constructor ();
		}

		/* if a mix template was provided, then ::create() will
		 * have copied it into the session and we need to load it
		 * so that we have the state ready for ::set_state()
		 * after the engine is started.
		 *
		 * Note that we do NOT try to get the sample rate from
		 * the template at this time, though doing so would
		 * be easy if we decided this was an appropriate part
		 * of a template.
		 */

		if (!mix_template.empty() && load_state (_current_snapshot_name)) {
			throw failed_constructor ();
		}

		/* load default session properties - if any */
		config.load_state();

	} else {

		if (load_state (_current_snapshot_name)) {
			throw failed_constructor ();
		}
	
		/* try to get sample rate from XML state so that we
		 * can influence the SR if we set up the audio
		 * engine.
		 */

		if (state_tree) {
			const XMLProperty* prop;
			if ((prop = state_tree->root()->property (X_("sample-rate"))) != 0) {		
				sr = atoi (prop->value());
			}
		}

		if (ensure_engine (sr)) {
			destroy ();
			throw failed_constructor ();
		}
	}

	if (post_engine_init ()) {
		destroy ();
		throw failed_constructor ();
	}

	store_recent_sessions (_name, _path);

	bool was_dirty = dirty();

	_state_of_the_state = StateOfTheState (_state_of_the_state & ~Dirty);

	Config->ParameterChanged.connect_same_thread (*this, boost::bind (&Session::config_changed, this, _1, false));
	config.ParameterChanged.connect_same_thread (*this, boost::bind (&Session::config_changed, this, _1, true));

	if (was_dirty) {
		DirtyChanged (); /* EMIT SIGNAL */
	}

	StartTimeChanged.connect_same_thread (*this, boost::bind (&Session::start_time_changed, this, _1));
	EndTimeChanged.connect_same_thread (*this, boost::bind (&Session::end_time_changed, this, _1));

	_is_new = false;

	/* hook us up to the engine since we are now completely constructed */

	BootMessage (_("Connect to engine"));

	_engine.set_session (this);
	_engine.reset_timebase ();

	BootMessage (_("Session loading complete"));

}

Session::~Session ()
{
#ifdef PT_TIMING	
	ST.dump ("ST.dump");
#endif	
	destroy ();
}

int
Session::ensure_engine (uint32_t desired_sample_rate)
{
	if (_engine.current_backend() == 0) {
		/* backend is unknown ... */
		boost::optional<int> r = AudioEngineSetupRequired (desired_sample_rate);
		if (r.get_value_or (-1) != 0) {
			return -1;
		}
	} else if (_engine.setup_required()) {
		/* backend is known, but setup is needed */
		boost::optional<int> r = AudioEngineSetupRequired (desired_sample_rate);
		if (r.get_value_or (-1) != 0) {
			return -1;
		}
	} else if (!_engine.running()) {
		if (_engine.start()) {
			return -1;
		}
	}

	/* at this point the engine should be running
	*/

	if (!_engine.running()) {
		return -1;
	}

	return immediately_post_engine ();

}

int
Session::immediately_post_engine ()
{
	/* Do various initializations that should take place directly after we
	 * know that the engine is running, but before we either create a
	 * session or set state for an existing one.
	 */
	 
	if (how_many_dsp_threads () > 1) {
		/* For now, only create the graph if we are using >1 DSP threads, as
		   it is a bit slower than the old code with 1 thread.
		*/
		_process_graph.reset (new Graph (*this));
	}

	/* every time we reconnect, recompute worst case output latencies */

	_engine.Running.connect_same_thread (*this, boost::bind (&Session::initialize_latencies, this));

	if (synced_to_engine()) {
		_engine.transport_stop ();
	}

	if (config.get_jack_time_master()) {
		_engine.transport_locate (_transport_frame);
	}

	try {
		BootMessage (_("Set up LTC"));
		setup_ltc ();
		BootMessage (_("Set up Click"));
		setup_click ();
		BootMessage (_("Set up standard connections"));
		setup_bundles ();
	}

	catch (failed_constructor& err) {
		return -1;
	}

	return 0;
}

void
Session::destroy ()
{
	vector<void*> debug_pointers;

	/* if we got to here, leaving pending capture state around
	   is a mistake.
	*/

	remove_pending_capture_state ();

	_state_of_the_state = StateOfTheState (CannotSave|Deletion);

	/* disconnect from any and all signals that we are connected to */

	drop_connections ();

	_engine.remove_session ();

	/* deregister all ports - there will be no process or any other
	 * callbacks from the engine any more.
	 */

	Port::PortDrop (); /* EMIT SIGNAL */

	ltc_tx_cleanup();

	/* clear history so that no references to objects are held any more */

	_history.clear ();

	/* clear state tree so that no references to objects are held any more */

	delete state_tree;

	/* reset dynamic state version back to default */

	Stateful::loading_state_version = 0;

	_butler->drop_references ();
	delete _butler;
	_butler = 0;
	
	delete midi_control_ui;
	delete _all_route_group;

	if (click_data != default_click) {
		delete [] click_data;
	}

	if (click_emphasis_data != default_click_emphasis) {
		delete [] click_emphasis_data;
	}

	clear_clicks ();

	/* need to remove auditioner before monitoring section
	 * otherwise it is re-connected */
	auditioner.reset ();

	/* drop references to routes held by the monitoring section
	 * specifically _monitor_out aux/listen references */
	remove_monitor_section();

	/* clear out any pending dead wood from RCU managed objects */

	routes.flush ();
	_bundles.flush ();

	AudioDiskstream::free_working_buffers();

	/* tell everyone who is still standing that we're about to die */
	drop_references ();

	/* tell everyone to drop references and delete objects as we go */

	DEBUG_TRACE (DEBUG::Destruction, "delete regions\n");
	RegionFactory::delete_all_regions ();

	DEBUG_TRACE (DEBUG::Destruction, "delete routes\n");

	/* reset these three references to special routes before we do the usual route delete thing */

	_master_out.reset ();
	_monitor_out.reset ();

	{
		RCUWriter<RouteList> writer (routes);
		boost::shared_ptr<RouteList> r = writer.get_copy ();

		for (RouteList::iterator i = r->begin(); i != r->end(); ++i) {
			DEBUG_TRACE(DEBUG::Destruction, string_compose ("Dropping for route %1 ; pre-ref = %2\n", (*i)->name(), (*i).use_count()));
			(*i)->drop_references ();
		}

		r->clear ();
		/* writer goes out of scope and updates master */
	}
	routes.flush ();

	{
		DEBUG_TRACE (DEBUG::Destruction, "delete sources\n");
		Glib::Threads::Mutex::Lock lm (source_lock);
		for (SourceMap::iterator i = sources.begin(); i != sources.end(); ++i) {
			DEBUG_TRACE(DEBUG::Destruction, string_compose ("Dropping for source %1 ; pre-ref = %2\n", i->second->name(), i->second.use_count()));
			i->second->drop_references ();
		}

		sources.clear ();
	}

	DEBUG_TRACE (DEBUG::Destruction, "delete route groups\n");
	for (list<RouteGroup *>::iterator i = _route_groups.begin(); i != _route_groups.end(); ++i) {

		delete *i;
	}

	/* not strictly necessary, but doing it here allows the shared_ptr debugging to work */
	playlists.reset ();

	delete _scene_changer; _scene_changer = 0;

	delete _mmc; _mmc = 0;
	delete _midi_ports; _midi_ports = 0;
	delete _locations; _locations = 0;

	DEBUG_TRACE (DEBUG::Destruction, "Session::destroy() done\n");

#ifdef BOOST_SP_ENABLE_DEBUG_HOOKS
	boost_debug_list_ptrs ();
#endif
}

void
Session::setup_ltc ()
{
	XMLNode* child = 0;
	
	_ltc_input.reset (new IO (*this, X_("LTC In"), IO::Input));
	_ltc_output.reset (new IO (*this, X_("LTC Out"), IO::Output));
	
	if (state_tree && (child = find_named_node (*state_tree->root(), X_("LTC In"))) != 0) {
		_ltc_input->set_state (*(child->children().front()), Stateful::loading_state_version);
	} else {
		{
			Glib::Threads::Mutex::Lock lm (AudioEngine::instance()->process_lock ());
			_ltc_input->ensure_io (ChanCount (DataType::AUDIO, 1), true, this);
		}
		reconnect_ltc_input ();
	}
	
	if (state_tree && (child = find_named_node (*state_tree->root(), X_("LTC Out"))) != 0) {
		_ltc_output->set_state (*(child->children().front()), Stateful::loading_state_version);
	} else {
		{
			Glib::Threads::Mutex::Lock lm (AudioEngine::instance()->process_lock ());
			_ltc_output->ensure_io (ChanCount (DataType::AUDIO, 1), true, this);
		}
		reconnect_ltc_output ();
	}
	
	/* fix up names of LTC ports because we don't want the normal
	 * IO style of NAME/TYPE-{in,out}N
	 */
	
	_ltc_input->nth (0)->set_name (X_("LTC-in"));
	_ltc_output->nth (0)->set_name (X_("LTC-out"));
}

void
Session::setup_click ()
{
	_clicking = false;
	_click_io.reset (new ClickIO (*this, X_("Click")));
	_click_gain.reset (new Amp (*this));
	_click_gain->activate ();
	if (state_tree) {
		setup_click_state (state_tree->root());
	} else {
		setup_click_state (0);
	}
}

void
Session::setup_click_state (const XMLNode* node)
{	
	const XMLNode* child = 0;
	
	if (node && (child = find_named_node (*node, "Click")) != 0) {
		
		/* existing state for Click */
		int c = 0;

		if (Stateful::loading_state_version < 3000) {
			c = _click_io->set_state_2X (*child->children().front(), Stateful::loading_state_version, false);
		} else {
			const XMLNodeList& children (child->children());
			XMLNodeList::const_iterator i = children.begin();
			if ((c = _click_io->set_state (**i, Stateful::loading_state_version)) == 0) {
				++i;
				if (i != children.end()) {
					c = _click_gain->set_state (**i, Stateful::loading_state_version);
				}
			}
		}
			
		if (c == 0) {
			_clicking = Config->get_clicking ();

		} else {

			error << _("could not setup Click I/O") << endmsg;
			_clicking = false;
		}


	} else {

		/* default state for Click: dual-mono to first 2 physical outputs */

		vector<string> outs;
		_engine.get_physical_outputs (DataType::AUDIO, outs);

		for (uint32_t physport = 0; physport < 2; ++physport) {
			if (outs.size() > physport) {
				if (_click_io->add_port (outs[physport], this)) {
					// relax, even though its an error
				}
			}
		}

		if (_click_io->n_ports () > ChanCount::ZERO) {
			_clicking = Config->get_clicking ();
		}
	}
}

void
Session::setup_bundles ()
{
	vector<string> inputs[DataType::num_types];
	vector<string> outputs[DataType::num_types];
	for (uint32_t i = 0; i < DataType::num_types; ++i) {
		_engine.get_physical_inputs (DataType (DataType::Symbol (i)), inputs[i]);
		_engine.get_physical_outputs (DataType (DataType::Symbol (i)), outputs[i]);
	}

	/* Create a set of Bundle objects that map
	   to the physical I/O currently available.  We create both
	   mono and stereo bundles, so that the common cases of mono
	   and stereo tracks get bundles to put in their mixer strip
	   in / out menus.  There may be a nicer way of achieving that;
	   it doesn't really scale that well to higher channel counts
	*/

	/* mono output bundles */

	for (uint32_t np = 0; np < outputs[DataType::AUDIO].size(); ++np) {
		char buf[32];
		snprintf (buf, sizeof (buf), _("out %" PRIu32), np+1);

		boost::shared_ptr<Bundle> c (new Bundle (buf, true));
		c->add_channel (_("mono"), DataType::AUDIO);
		c->set_port (0, outputs[DataType::AUDIO][np]);

		add_bundle (c);
	}

	/* stereo output bundles */

	for (uint32_t np = 0; np < outputs[DataType::AUDIO].size(); np += 2) {
		if (np + 1 < outputs[DataType::AUDIO].size()) {
			char buf[32];
			snprintf (buf, sizeof(buf), _("out %" PRIu32 "+%" PRIu32), np + 1, np + 2);
                        boost::shared_ptr<Bundle> c (new Bundle (buf, true));
			c->add_channel (_("L"), DataType::AUDIO);
			c->set_port (0, outputs[DataType::AUDIO][np]);
			c->add_channel (_("R"), DataType::AUDIO);
			c->set_port (1, outputs[DataType::AUDIO][np + 1]);

			add_bundle (c);
		}
	}

	/* mono input bundles */

	for (uint32_t np = 0; np < inputs[DataType::AUDIO].size(); ++np) {
		char buf[32];
		snprintf (buf, sizeof (buf), _("in %" PRIu32), np+1);

		boost::shared_ptr<Bundle> c (new Bundle (buf, false));
		c->add_channel (_("mono"), DataType::AUDIO);
		c->set_port (0, inputs[DataType::AUDIO][np]);

		add_bundle (c);
	}

	/* stereo input bundles */

	for (uint32_t np = 0; np < inputs[DataType::AUDIO].size(); np += 2) {
		if (np + 1 < inputs[DataType::AUDIO].size()) {
			char buf[32];
			snprintf (buf, sizeof(buf), _("in %" PRIu32 "+%" PRIu32), np + 1, np + 2);

			boost::shared_ptr<Bundle> c (new Bundle (buf, false));
			c->add_channel (_("L"), DataType::AUDIO);
			c->set_port (0, inputs[DataType::AUDIO][np]);
			c->add_channel (_("R"), DataType::AUDIO);
			c->set_port (1, inputs[DataType::AUDIO][np + 1]);

			add_bundle (c);
		}
	}

	/* MIDI input bundles */

	for (uint32_t np = 0; np < inputs[DataType::MIDI].size(); ++np) {
		string n = inputs[DataType::MIDI][np];
		boost::erase_first (n, X_("alsa_pcm:"));

		boost::shared_ptr<Bundle> c (new Bundle (n, false));
		c->add_channel ("", DataType::MIDI);
		c->set_port (0, inputs[DataType::MIDI][np]);
		add_bundle (c);
	}

	/* MIDI output bundles */

	for (uint32_t np = 0; np < outputs[DataType::MIDI].size(); ++np) {
		string n = outputs[DataType::MIDI][np];
		boost::erase_first (n, X_("alsa_pcm:"));

		boost::shared_ptr<Bundle> c (new Bundle (n, true));
		c->add_channel ("", DataType::MIDI);
		c->set_port (0, outputs[DataType::MIDI][np]);
		add_bundle (c);
	}

}

void
Session::auto_connect_master_bus ()
{
	if (!_master_out || !Config->get_auto_connect_standard_busses() || _monitor_out) {
		return;
	}
		
	/* if requested auto-connect the outputs to the first N physical ports.
	 */
	
	uint32_t limit = _master_out->n_outputs().n_total();
	vector<string> outputs[DataType::num_types];
	
	for (uint32_t i = 0; i < DataType::num_types; ++i) {
		_engine.get_physical_outputs (DataType (DataType::Symbol (i)), outputs[i]);
	}
	
	for (uint32_t n = 0; n < limit; ++n) {
		boost::shared_ptr<Port> p = _master_out->output()->nth (n);
		string connect_to;
		if (outputs[p->type()].size() > n) {
			connect_to = outputs[p->type()][n];
		}
		
		if (!connect_to.empty() && p->connected_to (connect_to) == false) {
			if (_master_out->output()->connect (p, connect_to, this)) {
				error << string_compose (_("cannot connect master output %1 to %2"), n, connect_to)
				      << endmsg;
				break;
			}
		}
	}
}

void
Session::remove_monitor_section ()
{
	if (!_monitor_out) {
		return;
	}

	/* force reversion to Solo-In-Place */
	Config->set_solo_control_is_listen_control (false);

	/* if we are auditioning, cancel it ... this is a workaround
	   to a problem (auditioning does not execute the process graph,
	   which is needed to remove routes when using >1 core for processing)
	*/
	cancel_audition ();

	{
		/* Hold process lock while doing this so that we don't hear bits and
		 * pieces of audio as we work on each route.
		 */
		
		Glib::Threads::Mutex::Lock lm (AudioEngine::instance()->process_lock ());
		
		/* Connect tracks to monitor section. Note that in an
		   existing session, the internal sends will already exist, but we want the
		   routes to notice that they connect to the control out specifically.
		*/
		
		
		boost::shared_ptr<RouteList> r = routes.reader ();
		PBD::Unwinder<bool> uw (ignore_route_processor_changes, true);
		
		for (RouteList::iterator x = r->begin(); x != r->end(); ++x) {
			
			if ((*x)->is_monitor()) {
				/* relax */
			} else if ((*x)->is_master()) {
				/* relax */
			} else {
				(*x)->remove_aux_or_listen (_monitor_out);
			}
		}
	}

	remove_route (_monitor_out);
	auto_connect_master_bus ();

	if (auditioner) {
		auditioner->connect ();
	}
}

void
Session::add_monitor_section ()
{
	RouteList rl;

	if (_monitor_out || !_master_out) {
		return;
	}

	boost::shared_ptr<Route> r (new Route (*this, _("monitor"), Route::MonitorOut, DataType::AUDIO));

	if (r->init ()) {
		return;
	}

#ifdef BOOST_SP_ENABLE_DEBUG_HOOKS
	// boost_debug_shared_ptr_mark_interesting (r.get(), "Route");
#endif
	{
		Glib::Threads::Mutex::Lock lm (AudioEngine::instance()->process_lock ());
		r->input()->ensure_io (_master_out->output()->n_ports(), false, this);
		r->output()->ensure_io (_master_out->output()->n_ports(), false, this);
	}

	rl.push_back (r);
	add_routes (rl, false, false, false);
	
	assert (_monitor_out);

	/* AUDIO ONLY as of june 29th 2009, because listen semantics for anything else
	   are undefined, at best.
	*/
	
	uint32_t limit = _monitor_out->n_inputs().n_audio();
	
	if (_master_out) {
		
		/* connect the inputs to the master bus outputs. this
		 * represents a separate data feed from the internal sends from
		 * each route. as of jan 2011, it allows the monitor section to
		 * conditionally ignore either the internal sends or the normal
		 * input feed, but we should really find a better way to do
		 * this, i think.
		 */

		_master_out->output()->disconnect (this);

		for (uint32_t n = 0; n < limit; ++n) {
			boost::shared_ptr<AudioPort> p = _monitor_out->input()->ports().nth_audio_port (n);
			boost::shared_ptr<AudioPort> o = _master_out->output()->ports().nth_audio_port (n);
			
			if (o) {
				string connect_to = o->name();
				if (_monitor_out->input()->connect (p, connect_to, this)) {
					error << string_compose (_("cannot connect control input %1 to %2"), n, connect_to)
					      << endmsg;
					break;
				}
			}
		}
	}
	
	/* if monitor section is not connected, connect it to physical outs
	 */
	
	if (Config->get_auto_connect_standard_busses() && !_monitor_out->output()->connected ()) {
		
		if (!Config->get_monitor_bus_preferred_bundle().empty()) {
			
			boost::shared_ptr<Bundle> b = bundle_by_name (Config->get_monitor_bus_preferred_bundle());
			
			if (b) {
				_monitor_out->output()->connect_ports_to_bundle (b, true, this);
			} else {
				warning << string_compose (_("The preferred I/O for the monitor bus (%1) cannot be found"),
							   Config->get_monitor_bus_preferred_bundle())
					<< endmsg;
			}
			
		} else {
			
			/* Monitor bus is audio only */

			vector<string> outputs[DataType::num_types];

			for (uint32_t i = 0; i < DataType::num_types; ++i) {
				_engine.get_physical_outputs (DataType (DataType::Symbol (i)), outputs[i]);
			}

			uint32_t mod = outputs[DataType::AUDIO].size();
			uint32_t limit = _monitor_out->n_outputs().get (DataType::AUDIO);
			
			if (mod != 0) {
				
				for (uint32_t n = 0; n < limit; ++n) {
					
					boost::shared_ptr<Port> p = _monitor_out->output()->ports().port(DataType::AUDIO, n);
					string connect_to;
					if (outputs[DataType::AUDIO].size() > (n % mod)) {
						connect_to = outputs[DataType::AUDIO][n % mod];
					}
					
					if (!connect_to.empty()) {
						if (_monitor_out->output()->connect (p, connect_to, this)) {
							error << string_compose (
								_("cannot connect control output %1 to %2"),
								n, connect_to)
							      << endmsg;
							break;
						}
					}
				}
			}
		}
	}

	/* Hold process lock while doing this so that we don't hear bits and
	 * pieces of audio as we work on each route.
	 */
	 
	Glib::Threads::Mutex::Lock lm (AudioEngine::instance()->process_lock ());

	/* Connect tracks to monitor section. Note that in an
	   existing session, the internal sends will already exist, but we want the
	   routes to notice that they connect to the control out specifically.
	*/


	boost::shared_ptr<RouteList> rls = routes.reader ();

	PBD::Unwinder<bool> uw (ignore_route_processor_changes, true);

	for (RouteList::iterator x = rls->begin(); x != rls->end(); ++x) {
		
		if ((*x)->is_monitor()) {
			/* relax */
		} else if ((*x)->is_master()) {
			/* relax */
		} else {
			(*x)->enable_monitor_send ();
		}
	}

	if (auditioner) {
		auditioner->connect ();
	}
}

void
Session::hookup_io ()
{
	/* stop graph reordering notifications from
	   causing resorts, etc.
	*/

	_state_of_the_state = StateOfTheState (_state_of_the_state | InitialConnecting);

	if (!auditioner) {

		/* we delay creating the auditioner till now because
		   it makes its own connections to ports.
		*/

		try {
			boost::shared_ptr<Auditioner> a (new Auditioner (*this));
			if (a->init()) {
				throw failed_constructor ();
			}
			a->use_new_diskstream ();
			auditioner = a;
		}

		catch (failed_constructor& err) {
			warning << _("cannot create Auditioner: no auditioning of regions possible") << endmsg;
		}
	}

	/* load bundles, which we may have postponed earlier on */
	if (_bundle_xml_node) {
		load_bundles (*_bundle_xml_node);
		delete _bundle_xml_node;
	}

	/* Tell all IO objects to connect themselves together */

	IO::enable_connecting ();

	/* Now tell all "floating" ports to connect to whatever
	   they should be connected to.
	*/

	AudioEngine::instance()->reconnect_ports ();

	/* Anyone who cares about input state, wake up and do something */

	IOConnectionsComplete (); /* EMIT SIGNAL */

	_state_of_the_state = StateOfTheState (_state_of_the_state & ~InitialConnecting);

	/* now handle the whole enchilada as if it was one
	   graph reorder event.
	*/

	graph_reordered ();

	/* update the full solo state, which can't be
	   correctly determined on a per-route basis, but
	   needs the global overview that only the session
	   has.
	*/

	update_route_solo_state ();
}

void
Session::track_playlist_changed (boost::weak_ptr<Track> wp)
{
	boost::shared_ptr<Track> track = wp.lock ();
	if (!track) {
		return;
	}

	boost::shared_ptr<Playlist> playlist;

	if ((playlist = track->playlist()) != 0) {
		playlist->RegionAdded.connect_same_thread (*this, boost::bind (&Session::playlist_region_added, this, _1));
		playlist->RangesMoved.connect_same_thread (*this, boost::bind (&Session::playlist_ranges_moved, this, _1));
		playlist->RegionsExtended.connect_same_thread (*this, boost::bind (&Session::playlist_regions_extended, this, _1));
	}
}

bool
Session::record_enabling_legal () const
{
	/* this used to be in here, but survey says.... we don't need to restrict it */
	// if (record_status() == Recording) {
	//	return false;
	// }

	if (Config->get_all_safe()) {
		return false;
	}
	return true;
}

void
Session::set_track_monitor_input_status (bool yn)
{
	boost::shared_ptr<RouteList> rl = routes.reader ();
	for (RouteList::iterator i = rl->begin(); i != rl->end(); ++i) {
		boost::shared_ptr<AudioTrack> tr = boost::dynamic_pointer_cast<AudioTrack> (*i);
		if (tr && tr->record_enabled ()) {
			//cerr << "switching to input = " << !auto_input << __FILE__ << __LINE__ << endl << endl;
			tr->request_input_monitoring (yn);
		}
	}
}

void
Session::auto_punch_start_changed (Location* location)
{
	replace_event (SessionEvent::PunchIn, location->start());

	if (get_record_enabled() && config.get_punch_in()) {
		/* capture start has been changed, so save new pending state */
		save_state ("", true);
	}
}

void
Session::auto_punch_end_changed (Location* location)
{
	framepos_t when_to_stop = location->end();
	// when_to_stop += _worst_output_latency + _worst_input_latency;
	replace_event (SessionEvent::PunchOut, when_to_stop);
}

void
Session::auto_punch_changed (Location* location)
{
	framepos_t when_to_stop = location->end();

	replace_event (SessionEvent::PunchIn, location->start());
	//when_to_stop += _worst_output_latency + _worst_input_latency;
	replace_event (SessionEvent::PunchOut, when_to_stop);
}

/** @param loc A loop location.
 *  @param pos Filled in with the start time of the required fade-out (in session frames).
 *  @param length Filled in with the length of the required fade-out.
 */
void
Session::auto_loop_declick_range (Location* loc, framepos_t & pos, framepos_t & length)
{
	pos = max (loc->start(), loc->end() - 64);
	length = loc->end() - pos;
}

void
Session::auto_loop_changed (Location* location)
{
	replace_event (SessionEvent::AutoLoop, location->end(), location->start());
	framepos_t dcp;
	framecnt_t dcl;
	auto_loop_declick_range (location, dcp, dcl);
	replace_event (SessionEvent::AutoLoopDeclick, dcp, dcl);

	if (transport_rolling() && play_loop) {


		// if (_transport_frame > location->end()) {

		if (_transport_frame < location->start() || _transport_frame > location->end()) {
			// relocate to beginning of loop
			clear_events (SessionEvent::LocateRoll);

			request_locate (location->start(), true);

		}
		else if (Config->get_seamless_loop() && !loop_changing) {

			// schedule a locate-roll to refill the diskstreams at the
			// previous loop end
			loop_changing = true;

			if (location->end() > last_loopend) {
				clear_events (SessionEvent::LocateRoll);
				SessionEvent *ev = new SessionEvent (SessionEvent::LocateRoll, SessionEvent::Add, last_loopend, last_loopend, 0, true);
				queue_event (ev);
			}

		}
	}

	last_loopend = location->end();
}

void
Session::set_auto_punch_location (Location* location)
{
	Location* existing;

	if ((existing = _locations->auto_punch_location()) != 0 && existing != location) {
		punch_connections.drop_connections();
		existing->set_auto_punch (false, this);
		remove_event (existing->start(), SessionEvent::PunchIn);
		clear_events (SessionEvent::PunchOut);
		auto_punch_location_changed (0);
	}

	set_dirty();

	if (location == 0) {
		return;
	}

	if (location->end() <= location->start()) {
		error << _("Session: you can't use that location for auto punch (start <= end)") << endmsg;
		return;
	}

	punch_connections.drop_connections ();

	location->start_changed.connect_same_thread (punch_connections, boost::bind (&Session::auto_punch_start_changed, this, _1));
	location->end_changed.connect_same_thread (punch_connections, boost::bind (&Session::auto_punch_end_changed, this, _1));
	location->changed.connect_same_thread (punch_connections, boost::bind (&Session::auto_punch_changed, this, _1));

	location->set_auto_punch (true, this);

	auto_punch_changed (location);

	auto_punch_location_changed (location);
}

void
Session::set_auto_loop_location (Location* location)
{
	Location* existing;

	if ((existing = _locations->auto_loop_location()) != 0 && existing != location) {
		loop_connections.drop_connections ();
		existing->set_auto_loop (false, this);
		remove_event (existing->end(), SessionEvent::AutoLoop);
		framepos_t dcp;
		framecnt_t dcl;
		auto_loop_declick_range (existing, dcp, dcl);
		remove_event (dcp, SessionEvent::AutoLoopDeclick);
		auto_loop_location_changed (0);
	}

	set_dirty();

	if (location == 0) {
		return;
	}

	if (location->end() <= location->start()) {
		error << _("You cannot use this location for auto-loop because it has zero or negative length") << endmsg;
		return;
	}

	last_loopend = location->end();

	loop_connections.drop_connections ();

	location->start_changed.connect_same_thread (loop_connections, boost::bind (&Session::auto_loop_changed, this, _1));
	location->end_changed.connect_same_thread (loop_connections, boost::bind (&Session::auto_loop_changed, this, _1));
	location->changed.connect_same_thread (loop_connections, boost::bind (&Session::auto_loop_changed, this, _1));

	location->set_auto_loop (true, this);

	/* take care of our stuff first */

	auto_loop_changed (location);

	/* now tell everyone else */

	auto_loop_location_changed (location);
}

void
Session::locations_added (Location *)
{
	set_dirty ();
}

void
Session::locations_changed ()
{
	_locations->apply (*this, &Session::handle_locations_changed);
}

void
Session::handle_locations_changed (Locations::LocationList& locations)
{
	Locations::LocationList::iterator i;
	Location* location;
	bool set_loop = false;
	bool set_punch = false;

	for (i = locations.begin(); i != locations.end(); ++i) {

		location =* i;

		if (location->is_auto_punch()) {
			set_auto_punch_location (location);
			set_punch = true;
		}
		if (location->is_auto_loop()) {
			set_auto_loop_location (location);
			set_loop = true;
		}

		if (location->is_session_range()) {
			_session_range_location = location;
		}
	}

	if (!set_loop) {
		set_auto_loop_location (0);
	}
	if (!set_punch) {
		set_auto_punch_location (0);
	}

	set_dirty();
}

void
Session::enable_record ()
{
	if (_transport_speed != 0.0 && _transport_speed != 1.0) {
		/* no recording at anything except normal speed */
		return;
	}

	while (1) {
		RecordState rs = (RecordState) g_atomic_int_get (&_record_status);

		if (rs == Recording) {
			break;
		}
		
		if (g_atomic_int_compare_and_exchange (&_record_status, rs, Recording)) {

			_last_record_location = _transport_frame;
			_mmc->send (MIDI::MachineControlCommand (MIDI::MachineControl::cmdRecordStrobe));

			if (Config->get_monitoring_model() == HardwareMonitoring && config.get_auto_input()) {
				set_track_monitor_input_status (true);
			}

			RecordStateChanged ();
			break;
		}
	}
}

void
Session::disable_record (bool rt_context, bool force)
{
	RecordState rs;

	if ((rs = (RecordState) g_atomic_int_get (&_record_status)) != Disabled) {

		if ((!Config->get_latched_record_enable () && !play_loop) || force) {
			g_atomic_int_set (&_record_status, Disabled);
			_mmc->send (MIDI::MachineControlCommand (MIDI::MachineControl::cmdRecordExit));
		} else {
			if (rs == Recording) {
				g_atomic_int_set (&_record_status, Enabled);
			}
		}

		if (Config->get_monitoring_model() == HardwareMonitoring && config.get_auto_input()) {
			set_track_monitor_input_status (false);
		}

		RecordStateChanged (); /* emit signal */

		if (!rt_context) {
			remove_pending_capture_state ();
		}
	}
}

void
Session::step_back_from_record ()
{
	if (g_atomic_int_compare_and_exchange (&_record_status, Recording, Enabled)) {

		if (Config->get_monitoring_model() == HardwareMonitoring && config.get_auto_input()) {
			set_track_monitor_input_status (false);
		}

		RecordStateChanged (); /* emit signal */
	}
}

void
Session::maybe_enable_record ()
{
	if (_step_editors > 0) {
		return;
	}

	g_atomic_int_set (&_record_status, Enabled);

	/* This function is currently called from somewhere other than an RT thread.
	   This save_state() call therefore doesn't impact anything.  Doing it here
	   means that we save pending state of which sources the next record will use,
	   which gives us some chance of recovering from a crash during the record.
	*/

	save_state ("", true);

	if (_transport_speed) {
		if (!config.get_punch_in()) {
			enable_record ();
		}
	} else {
		_mmc->send (MIDI::MachineControlCommand (MIDI::MachineControl::cmdRecordPause));
		RecordStateChanged (); /* EMIT SIGNAL */
	}

	set_dirty();
}

framepos_t
Session::audible_frame () const
{
	framepos_t ret;
	framepos_t tf;
	framecnt_t offset;

	/* the first of these two possible settings for "offset"
	   mean that the audible frame is stationary until
	   audio emerges from the latency compensation
	   "pseudo-pipeline".

	   the second means that the audible frame is stationary
	   until audio would emerge from a physical port
	   in the absence of any plugin latency compensation
	*/

	offset = worst_playback_latency ();

	if (offset > current_block_size) {
		offset -= current_block_size;
	} else {
		/* XXX is this correct? if we have no external
		   physical connections and everything is internal
		   then surely this is zero? still, how
		   likely is that anyway?
		*/
		offset = current_block_size;
	}

	if (synced_to_engine()) {
		tf = _engine.transport_frame();
	} else {
		tf = _transport_frame;
	}

	ret = tf;

	if (!non_realtime_work_pending()) {

		/* MOVING */

		/* Check to see if we have passed the first guaranteed
		   audible frame past our last start position. if not,
		   return that last start point because in terms
		   of audible frames, we have not moved yet.

		   `Start position' in this context means the time we last
		   either started, located, or changed transport direction.
		*/

		if (_transport_speed > 0.0f) {

			if (!play_loop || !have_looped) {
				if (tf < _last_roll_or_reversal_location + offset) {
					return _last_roll_or_reversal_location;
				}
			}


			/* forwards */
			ret -= offset;

		} else if (_transport_speed < 0.0f) {

			/* XXX wot? no backward looping? */

			if (tf > _last_roll_or_reversal_location - offset) {
				return _last_roll_or_reversal_location;
			} else {
				/* backwards */
				ret += offset;
			}
		}
	}

	return ret;
}

void
Session::set_frame_rate (framecnt_t frames_per_second)
{
	/** \fn void Session::set_frame_size(framecnt_t)
		the AudioEngine object that calls this guarantees
		that it will not be called while we are also in
		::process(). Its fine to do things that block
		here.
	*/

	_base_frame_rate = frames_per_second;
	_nominal_frame_rate = frames_per_second;

	sync_time_vars();

	clear_clicks ();

	// XXX we need some equivalent to this, somehow
	// SndFileSource::setup_standard_crossfades (frames_per_second);

	set_dirty();

	/* XXX need to reset/reinstantiate all LADSPA plugins */
}

void
Session::set_block_size (pframes_t nframes)
{
	/* the AudioEngine guarantees
	   that it will not be called while we are also in
	   ::process(). It is therefore fine to do things that block
	   here.
	*/
	
	{
		current_block_size = nframes;

		ensure_buffers ();

		boost::shared_ptr<RouteList> r = routes.reader ();

		for (RouteList::iterator i = r->begin(); i != r->end(); ++i) {
			(*i)->set_block_size (nframes);
		}

		boost::shared_ptr<RouteList> rl = routes.reader ();
		for (RouteList::iterator i = rl->begin(); i != rl->end(); ++i) {
			boost::shared_ptr<Track> tr = boost::dynamic_pointer_cast<Track> (*i);
			if (tr) {
				tr->set_block_size (nframes);
			}
		}

		set_worst_io_latencies ();
	}
}


static void
trace_terminal (boost::shared_ptr<Route> r1, boost::shared_ptr<Route> rbase)
{
	boost::shared_ptr<Route> r2;

	if (r1->feeds (rbase) && rbase->feeds (r1)) {
		info << string_compose(_("feedback loop setup between %1 and %2"), r1->name(), rbase->name()) << endmsg;
		return;
	}

	/* make a copy of the existing list of routes that feed r1 */

	Route::FedBy existing (r1->fed_by());

	/* for each route that feeds r1, recurse, marking it as feeding
	   rbase as well.
	*/

	for (Route::FedBy::iterator i = existing.begin(); i != existing.end(); ++i) {
		if (!(r2 = i->r.lock ())) {
			/* (*i) went away, ignore it */
			continue;
		}

		/* r2 is a route that feeds r1 which somehow feeds base. mark
		   base as being fed by r2
		*/

		rbase->add_fed_by (r2, i->sends_only);

		if (r2 != rbase) {

			/* 2nd level feedback loop detection. if r1 feeds or is fed by r2,
			   stop here.
			*/

			if (r1->feeds (r2) && r2->feeds (r1)) {
				continue;
			}

			/* now recurse, so that we can mark base as being fed by
			   all routes that feed r2
			*/

			trace_terminal (r2, rbase);
		}

	}
}

void
Session::resort_routes ()
{
	/* don't do anything here with signals emitted
	   by Routes during initial setup or while we
	   are being destroyed.
	*/

	if (_state_of_the_state & (InitialConnecting | Deletion)) {
		return;
	}

	{
		RCUWriter<RouteList> writer (routes);
		boost::shared_ptr<RouteList> r = writer.get_copy ();
		resort_routes_using (r);
		/* writer goes out of scope and forces update */
	}

#ifndef NDEBUG
	boost::shared_ptr<RouteList> rl = routes.reader ();
	for (RouteList::iterator i = rl->begin(); i != rl->end(); ++i) {
		DEBUG_TRACE (DEBUG::Graph, string_compose ("%1 fed by ...\n", (*i)->name()));

		const Route::FedBy& fb ((*i)->fed_by());

		for (Route::FedBy::const_iterator f = fb.begin(); f != fb.end(); ++f) {
			boost::shared_ptr<Route> sf = f->r.lock();
			if (sf) {
				DEBUG_TRACE (DEBUG::Graph, string_compose ("\t%1 (sends only ? %2)\n", sf->name(), f->sends_only));
			}
		}
	}
#endif

}

/** This is called whenever we need to rebuild the graph of how we will process
 *  routes.
 *  @param r List of routes, in any order.
 */

void
Session::resort_routes_using (boost::shared_ptr<RouteList> r)
{
	/* We are going to build a directed graph of our routes;
	   this is where the edges of that graph are put.
	*/
	
	GraphEdges edges;

	/* Go through all routes doing two things:
	 *
	 * 1. Collect the edges of the route graph.  Each of these edges
	 *    is a pair of routes, one of which directly feeds the other
	 *    either by a JACK connection or by an internal send.
	 *
	 * 2. Begin the process of making routes aware of which other
	 *    routes directly or indirectly feed them.  This information
	 *    is used by the solo code.
	 */
	   
	for (RouteList::iterator i = r->begin(); i != r->end(); ++i) {

		/* Clear out the route's list of direct or indirect feeds */
		(*i)->clear_fed_by ();

		for (RouteList::iterator j = r->begin(); j != r->end(); ++j) {

			bool via_sends_only;

			/* See if this *j feeds *i according to the current state of the JACK
			   connections and internal sends.
			*/
			if ((*j)->direct_feeds_according_to_reality (*i, &via_sends_only)) {
				/* add the edge to the graph (part #1) */
				edges.add (*j, *i, via_sends_only);
				/* tell the route (for part #2) */
				(*i)->add_fed_by (*j, via_sends_only);
			}
		}
	}

	/* Attempt a topological sort of the route graph */
	boost::shared_ptr<RouteList> sorted_routes = topological_sort (r, edges);
	
	if (sorted_routes) {
		/* We got a satisfactory topological sort, so there is no feedback;
		   use this new graph.

		   Note: the process graph rechain does not require a
		   topologically-sorted list, but hey ho.
		*/
		if (_process_graph) {
			_process_graph->rechain (sorted_routes, edges);
		}
		
		_current_route_graph = edges;

		/* Complete the building of the routes' lists of what directly
		   or indirectly feeds them.
		*/
		for (RouteList::iterator i = r->begin(); i != r->end(); ++i) {
			trace_terminal (*i, *i);
		}

		*r = *sorted_routes;

#ifndef NDEBUG
		DEBUG_TRACE (DEBUG::Graph, "Routes resorted, order follows:\n");
		for (RouteList::iterator i = r->begin(); i != r->end(); ++i) {
			DEBUG_TRACE (DEBUG::Graph, string_compose ("\t%1 signal order %2\n",
								   (*i)->name(), (*i)->order_key ()));
		}
#endif

		SuccessfulGraphSort (); /* EMIT SIGNAL */

	} else {
		/* The topological sort failed, so we have a problem.  Tell everyone
		   and stick to the old graph; this will continue to be processed, so
		   until the feedback is fixed, what is played back will not quite
		   reflect what is actually connected.  Note also that we do not
		   do trace_terminal here, as it would fail due to an endless recursion,
		   so the solo code will think that everything is still connected
		   as it was before.
		*/
		
		FeedbackDetected (); /* EMIT SIGNAL */
	}

}

/** Find a route name starting with \a base, maybe followed by the
 *  lowest \a id.  \a id will always be added if \a definitely_add_number
 *  is true on entry; otherwise it will only be added if required
 *  to make the name unique.
 *
 *  Names are constructed like e.g. "Audio 3" for base="Audio" and id=3.
 *  The available route name with the lowest ID will be used, and \a id
 *  will be set to the ID.
 *
 *  \return false if a route name could not be found, and \a track_name
 *  and \a id do not reflect a free route name.
 */
bool
Session::find_route_name (string const & base, uint32_t& id, char* name, size_t name_len, bool definitely_add_number)
{
	if (!definitely_add_number && route_by_name (base) == 0) {
		/* juse use the base */
		snprintf (name, name_len, "%s", base.c_str());
		return true;
	}

	do {
		snprintf (name, name_len, "%s %" PRIu32, base.c_str(), id);

		if (route_by_name (name) == 0) {
			return true;
		}

		++id;
		
	} while (id < (UINT_MAX-1));

	return false;
}

/** Count the total ins and outs of all non-hidden tracks in the session and return them in in and out */
void
Session::count_existing_track_channels (ChanCount& in, ChanCount& out)
{
	in  = ChanCount::ZERO;
	out = ChanCount::ZERO;

	boost::shared_ptr<RouteList> r = routes.reader ();

	for (RouteList::iterator i = r->begin(); i != r->end(); ++i) {
                boost::shared_ptr<Track> tr = boost::dynamic_pointer_cast<Track> (*i);
		if (tr && !tr->is_auditioner()) {
			in  += tr->n_inputs();
			out += tr->n_outputs();
		}
	}
}

/** Caller must not hold process lock
 *  @param name_template string to use for the start of the name, or "" to use "MIDI".
 *  @param instrument plugin info for the instrument to insert pre-fader, if any
 */
list<boost::shared_ptr<MidiTrack> >
Session::new_midi_track (const ChanCount& input, const ChanCount& output, boost::shared_ptr<PluginInfo> instrument, 
			 TrackMode mode, RouteGroup* route_group, uint32_t how_many, string name_template)
{
	char track_name[32];
	uint32_t track_id = 0;
	string port;
	RouteList new_routes;
	list<boost::shared_ptr<MidiTrack> > ret;

	bool const use_number = (how_many != 1) || name_template.empty () || name_template == _("MIDI");

	while (how_many) {
		if (!find_route_name (name_template.empty() ? _("MIDI") : name_template, ++track_id, track_name, sizeof(track_name), use_number)) {
			error << "cannot find name for new midi track" << endmsg;
			goto failed;
		}

		boost::shared_ptr<MidiTrack> track;

		try {
			track.reset (new MidiTrack (*this, track_name, Route::Flag (0), mode));

			if (track->init ()) {
				goto failed;
			}

			track->use_new_diskstream();

#ifdef BOOST_SP_ENABLE_DEBUG_HOOKS
			// boost_debug_shared_ptr_mark_interesting (track.get(), "Track");
#endif
			{
				Glib::Threads::Mutex::Lock lm (AudioEngine::instance()->process_lock ());
				if (track->input()->ensure_io (input, false, this)) {
					error << "cannot configure " << input << " out configuration for new midi track" << endmsg;	
					goto failed;
				}

				if (track->output()->ensure_io (output, false, this)) {
					error << "cannot configure " << output << " out configuration for new midi track" << endmsg;
					goto failed;
				}
			}

			track->non_realtime_input_change();

			if (route_group) {
				route_group->add (track);
			}

			track->DiskstreamChanged.connect_same_thread (*this, boost::bind (&Session::resort_routes, this));

			if (Config->get_remote_model() == UserOrdered) {
				track->set_remote_control_id (next_control_id());
			}

			new_routes.push_back (track);
			ret.push_back (track);
		}

		catch (failed_constructor &err) {
			error << _("Session: could not create new midi track.") << endmsg;
			goto failed;
		}

		catch (AudioEngine::PortRegistrationFailure& pfe) {

			error << string_compose (_("No more JACK ports are available. You will need to stop %1 and restart JACK with more ports if you need this many tracks."), PROGRAM_NAME) << endmsg;
			goto failed;
		}

		--how_many;
	}

  failed:
	if (!new_routes.empty()) {
		StateProtector sp (this);
		add_routes (new_routes, true, true, true);

		if (instrument) {
			for (RouteList::iterator r = new_routes.begin(); r != new_routes.end(); ++r) {
				PluginPtr plugin = instrument->load (*this);
				boost::shared_ptr<Processor> p (new PluginInsert (*this, plugin));
				(*r)->add_processor (p, PreFader);
				
			}
		}
	}

	return ret;
}

void
Session::midi_output_change_handler (IOChange change, void * /*src*/, boost::weak_ptr<Route> wmt)
{
        boost::shared_ptr<Route> midi_track (wmt.lock());

        if (!midi_track) {
                return;
        }

	if ((change.type & IOChange::ConfigurationChanged) && Config->get_output_auto_connect() != ManualConnect) {

                if (change.after.n_audio() <= change.before.n_audio()) {
                        return;
                }

                /* new audio ports: make sure the audio goes somewhere useful,
                   unless the user has no-auto-connect selected.

                   The existing ChanCounts don't matter for this call as they are only
                   to do with matching input and output indices, and we are only changing
                   outputs here.
                */

                ChanCount dummy;

                auto_connect_route (midi_track, dummy, dummy, false, false, ChanCount(), change.before);
        }
}

/** @param connect_inputs true to connect inputs as well as outputs, false to connect just outputs.
 *  @param input_start Where to start from when auto-connecting inputs; e.g. if this is 0, auto-connect starting from input 0.
 *  @param output_start As \a input_start, but for outputs.
 */
void
Session::auto_connect_route (boost::shared_ptr<Route> route, ChanCount& existing_inputs, ChanCount& existing_outputs,
                             bool with_lock, bool connect_inputs, ChanCount input_start, ChanCount output_start)
{
	if (!IO::connecting_legal) {
		return;
	}

	Glib::Threads::Mutex::Lock lm (AudioEngine::instance()->process_lock (), Glib::Threads::NOT_LOCK);

	if (with_lock) {
		lm.acquire ();
	}

	/* If both inputs and outputs are auto-connected to physical ports,
	   use the max of input and output offsets to ensure auto-connected
	   port numbers always match up (e.g. the first audio input and the
	   first audio output of the route will have the same physical
	   port number).  Otherwise just use the lowest input or output
	   offset possible.
	*/

	DEBUG_TRACE (DEBUG::Graph,
	             string_compose("Auto-connect: existing in = %1 out = %2\n",
	                            existing_inputs, existing_outputs));

	const bool in_out_physical =
		(Config->get_input_auto_connect() & AutoConnectPhysical)
		&& (Config->get_output_auto_connect() & AutoConnectPhysical)
		&& connect_inputs;

	const ChanCount in_offset = in_out_physical
		? ChanCount::max(existing_inputs, existing_outputs)
                : existing_inputs;

	const ChanCount out_offset = in_out_physical
		? ChanCount::max(existing_inputs, existing_outputs)
		: existing_outputs;

	for (DataType::iterator t = DataType::begin(); t != DataType::end(); ++t) {
		vector<string> physinputs;
		vector<string> physoutputs;

		_engine.get_physical_outputs (*t, physoutputs);
		_engine.get_physical_inputs (*t, physinputs);

		if (!physinputs.empty() && connect_inputs) {
			uint32_t nphysical_in = physinputs.size();

			DEBUG_TRACE (DEBUG::Graph,
			             string_compose("There are %1 physical inputs of type %2\n",
			                            nphysical_in, *t));

			for (uint32_t i = input_start.get(*t); i < route->n_inputs().get(*t) && i < nphysical_in; ++i) {
				string port;

				if (Config->get_input_auto_connect() & AutoConnectPhysical) {
					DEBUG_TRACE (DEBUG::Graph,
					             string_compose("Get index %1 + %2 % %3 = %4\n",
					                            in_offset.get(*t), i, nphysical_in,
					                            (in_offset.get(*t) + i) % nphysical_in));
					port = physinputs[(in_offset.get(*t) + i) % nphysical_in];
				}

				DEBUG_TRACE (DEBUG::Graph,
				             string_compose("Connect route %1 IN to %2\n",
				                            route->name(), port));

				if (!port.empty() && route->input()->connect (route->input()->ports().port(*t, i), port, this)) {
					break;
				}

                                ChanCount one_added (*t, 1);
                                existing_inputs += one_added;
			}
		}

		if (!physoutputs.empty()) {
			uint32_t nphysical_out = physoutputs.size();
			for (uint32_t i = output_start.get(*t); i < route->n_outputs().get(*t); ++i) {
				string port;

				if ((*t) == DataType::MIDI && (Config->get_output_auto_connect() & AutoConnectPhysical)) {
					port = physoutputs[(out_offset.get(*t) + i) % nphysical_out];
				} else if ((*t) == DataType::AUDIO && (Config->get_output_auto_connect() & AutoConnectMaster)) {
                                        /* master bus is audio only */
					if (_master_out && _master_out->n_inputs().get(*t) > 0) {
						port = _master_out->input()->ports().port(*t,
								i % _master_out->input()->n_ports().get(*t))->name();
					}
				}

				DEBUG_TRACE (DEBUG::Graph,
				             string_compose("Connect route %1 OUT to %2\n",
				                            route->name(), port));

				if (!port.empty() && route->output()->connect (route->output()->ports().port(*t, i), port, this)) {
					break;
				}

                                ChanCount one_added (*t, 1);
                                existing_outputs += one_added;
			}
		}
	}
}

/** Caller must not hold process lock
 *  @param name_template string to use for the start of the name, or "" to use "Audio".
 */
list< boost::shared_ptr<AudioTrack> >
Session::new_audio_track (int input_channels, int output_channels, TrackMode mode, RouteGroup* route_group, 
			  uint32_t how_many, string name_template)
{
	char track_name[32];
	uint32_t track_id = 0;
	string port;
	RouteList new_routes;
	list<boost::shared_ptr<AudioTrack> > ret;

	bool const use_number = (how_many != 1) || name_template.empty () || name_template == _("Audio");

	while (how_many) {
		if (!find_route_name (name_template.empty() ? _("Audio") : name_template, ++track_id, track_name, sizeof(track_name), use_number)) {
			error << "cannot find name for new audio track" << endmsg;
			goto failed;
		}

		boost::shared_ptr<AudioTrack> track;

		try {
			track.reset (new AudioTrack (*this, track_name, Route::Flag (0), mode));

			if (track->init ()) {
				goto failed;
			}

			track->use_new_diskstream();

#ifdef BOOST_SP_ENABLE_DEBUG_HOOKS
			// boost_debug_shared_ptr_mark_interesting (track.get(), "Track");
#endif
			{
				Glib::Threads::Mutex::Lock lm (AudioEngine::instance()->process_lock ());

				if (track->input()->ensure_io (ChanCount(DataType::AUDIO, input_channels), false, this)) {
					error << string_compose (
						_("cannot configure %1 in/%2 out configuration for new audio track"),
						input_channels, output_channels)
					      << endmsg;
					goto failed;
				}

				if (track->output()->ensure_io (ChanCount(DataType::AUDIO, output_channels), false, this)) {
					error << string_compose (
						_("cannot configure %1 in/%2 out configuration for new audio track"),
						input_channels, output_channels)
					      << endmsg;
					goto failed;
				}
			}

			if (route_group) {
				route_group->add (track);
			}

			track->non_realtime_input_change();

			track->DiskstreamChanged.connect_same_thread (*this, boost::bind (&Session::resort_routes, this));
			if (Config->get_remote_model() == UserOrdered) {
				track->set_remote_control_id (next_control_id());
			}

			new_routes.push_back (track);
			ret.push_back (track);
		}

		catch (failed_constructor &err) {
			error << _("Session: could not create new audio track.") << endmsg;
			goto failed;
		}

		catch (AudioEngine::PortRegistrationFailure& pfe) {

			error << pfe.what() << endmsg;
			goto failed;
		}

		--how_many;
	}

  failed:
	if (!new_routes.empty()) {
		StateProtector sp (this);
		add_routes (new_routes, true, true, true);
	}

	return ret;
}

/** Caller must not hold process lock.
 *  @param name_template string to use for the start of the name, or "" to use "Bus".
 */
RouteList
Session::new_audio_route (int input_channels, int output_channels, RouteGroup* route_group, uint32_t how_many, string name_template)
{
	char bus_name[32];
	uint32_t bus_id = 0;
	string port;
	RouteList ret;

	bool const use_number = (how_many != 1) || name_template.empty () || name_template == _("Bus");
	
	while (how_many) {
		if (!find_route_name (name_template.empty () ? _("Bus") : name_template, ++bus_id, bus_name, sizeof(bus_name), use_number)) {
			error << "cannot find name for new audio bus" << endmsg;
			goto failure;
		}

		try {
			boost::shared_ptr<Route> bus (new Route (*this, bus_name, Route::Flag(0), DataType::AUDIO));

			if (bus->init ()) {
				goto failure;
			}

#ifdef BOOST_SP_ENABLE_DEBUG_HOOKS
			// boost_debug_shared_ptr_mark_interesting (bus.get(), "Route");
#endif
			{
				Glib::Threads::Mutex::Lock lm (AudioEngine::instance()->process_lock ());

				if (bus->input()->ensure_io (ChanCount(DataType::AUDIO, input_channels), false, this)) {
					error << string_compose (_("cannot configure %1 in/%2 out configuration for new audio track"),
								 input_channels, output_channels)
					      << endmsg;
					goto failure;
				}


				if (bus->output()->ensure_io (ChanCount(DataType::AUDIO, output_channels), false, this)) {
					error << string_compose (_("cannot configure %1 in/%2 out configuration for new audio track"),
								 input_channels, output_channels)
					      << endmsg;
					goto failure;
				}
			}

			if (route_group) {
				route_group->add (bus);
			}
			if (Config->get_remote_model() == UserOrdered) {
				bus->set_remote_control_id (next_control_id());
			}

			bus->add_internal_return ();

			ret.push_back (bus);
			
			ARDOUR::GUIIdle ();
		}


		catch (failed_constructor &err) {
			error << _("Session: could not create new audio route.") << endmsg;
			goto failure;
		}

		catch (AudioEngine::PortRegistrationFailure& pfe) {
			error << pfe.what() << endmsg;
			goto failure;
		}


		--how_many;
	}

  failure:
	if (!ret.empty()) {
		StateProtector sp (this);
		add_routes (ret, false, true, true); // autoconnect outputs only
	}

	return ret;

}

RouteList
Session::new_route_from_template (uint32_t how_many, const std::string& template_path, const std::string& name_base)
{
	RouteList ret;
	uint32_t control_id;
	XMLTree tree;
	uint32_t number = 0;
	const uint32_t being_added = how_many;

	if (!tree.read (template_path.c_str())) {
		return ret;
	}

	XMLNode* node = tree.root();

	IO::disable_connecting ();

	control_id = next_control_id ();

	while (how_many) {

		XMLNode node_copy (*node);

		/* Remove IDs of everything so that new ones are used */
		node_copy.remove_property_recursively (X_("id"));

		try {
			char name[32];

			if (!name_base.empty()) {

				/* if we're adding more than one routes, force
				 * all the names of the new routes to be
				 * numbered, via the final parameter.
				 */

				if (!find_route_name (name_base.c_str(), ++number, name, sizeof(name), (being_added > 1))) {
					fatal << _("Session: UINT_MAX routes? impossible!") << endmsg;
					/*NOTREACHDE*/
				}

			} else {

				string const route_name  = node_copy.property(X_("name"))->value ();
			
				/* generate a new name by adding a number to the end of the template name */
				if (!find_route_name (route_name.c_str(), ++number, name, sizeof(name), true)) {
					fatal << _("Session: UINT_MAX routes? impossible!") << endmsg;
					/*NOTREACHED*/
				}
			}

			/* set this name in the XML description that we are about to use */
			Route::set_name_in_state (node_copy, name);

			/* trim bitslots from listen sends so that new ones are used */
			XMLNodeList children = node_copy.children ();
			for (XMLNodeList::iterator i = children.begin(); i != children.end(); ++i) {
				if ((*i)->name() == X_("Processor")) {
					XMLProperty* role = (*i)->property (X_("role"));
					if (role && role->value() == X_("Listen")) {
						(*i)->remove_property (X_("bitslot"));
					}
				}
			}
			
			boost::shared_ptr<Route> route (XMLRouteFactory (node_copy, 3000));

			if (route == 0) {
				error << _("Session: cannot create track/bus from template description") << endmsg;
				goto out;
			}

			if (boost::dynamic_pointer_cast<Track>(route)) {
				/* force input/output change signals so that the new diskstream
				   picks up the configuration of the route. During session
				   loading this normally happens in a different way.
				*/

				Glib::Threads::Mutex::Lock lm (AudioEngine::instance()->process_lock ());

				IOChange change (IOChange::Type (IOChange::ConfigurationChanged | IOChange::ConnectionsChanged));
				change.after = route->input()->n_ports();
				route->input()->changed (change, this);
				change.after = route->output()->n_ports();
				route->output()->changed (change, this);
			}

			route->set_remote_control_id (control_id);
			++control_id;

			ret.push_back (route);
		}

		catch (failed_constructor &err) {
			error << _("Session: could not create new route from template") << endmsg;
			goto out;
		}

		catch (AudioEngine::PortRegistrationFailure& pfe) {
			error << pfe.what() << endmsg;
			goto out;
		}

		--how_many;
	}

  out:
	if (!ret.empty()) {
		StateProtector sp (this);
		add_routes (ret, true, true, true);
		IO::enable_connecting ();
	}

	return ret;
}

void
Session::add_routes (RouteList& new_routes, bool input_auto_connect, bool output_auto_connect, bool save)
{
	try {
		PBD::Unwinder<bool> aip (_adding_routes_in_progress, true);
		add_routes_inner (new_routes, input_auto_connect, output_auto_connect);

	} catch (...) {
		error << _("Adding new tracks/busses failed") << endmsg;
	}

	graph_reordered ();

	update_latency (true);
	update_latency (false);
		
	set_dirty();
	
	if (save) {
		save_state (_current_snapshot_name);
	}
	
	reassign_track_numbers();

	RouteAdded (new_routes); /* EMIT SIGNAL */
}

void
Session::add_routes_inner (RouteList& new_routes, bool input_auto_connect, bool output_auto_connect)
{
        ChanCount existing_inputs;
        ChanCount existing_outputs;
	uint32_t order = next_control_id();

	if (_order_hint != 0) {
		order = _order_hint;
		_order_hint = 0;
	}

        count_existing_track_channels (existing_inputs, existing_outputs);

	{
		RCUWriter<RouteList> writer (routes);
		boost::shared_ptr<RouteList> r = writer.get_copy ();
		r->insert (r->end(), new_routes.begin(), new_routes.end());

		/* if there is no control out and we're not in the middle of loading,
		   resort the graph here. if there is a control out, we will resort
		   toward the end of this method. if we are in the middle of loading,
		   we will resort when done.
		*/

		if (!_monitor_out && IO::connecting_legal) {
			resort_routes_using (r);
		}
	}

	for (RouteList::iterator x = new_routes.begin(); x != new_routes.end(); ++x) {

		boost::weak_ptr<Route> wpr (*x);
		boost::shared_ptr<Route> r (*x);

		r->listen_changed.connect_same_thread (*this, boost::bind (&Session::route_listen_changed, this, _1, wpr));
		r->solo_changed.connect_same_thread (*this, boost::bind (&Session::route_solo_changed, this, _1, _2, wpr));
		r->solo_isolated_changed.connect_same_thread (*this, boost::bind (&Session::route_solo_isolated_changed, this, _1, wpr));
		r->mute_changed.connect_same_thread (*this, boost::bind (&Session::route_mute_changed, this, _1));
		r->output()->changed.connect_same_thread (*this, boost::bind (&Session::set_worst_io_latencies_x, this, _1, _2));
		r->processors_changed.connect_same_thread (*this, boost::bind (&Session::route_processors_changed, this, _1));

		if (r->is_master()) {
			_master_out = r;
		}

		if (r->is_monitor()) {
			_monitor_out = r;
		}

		boost::shared_ptr<Track> tr = boost::dynamic_pointer_cast<Track> (r);
		if (tr) {
			tr->PlaylistChanged.connect_same_thread (*this, boost::bind (&Session::track_playlist_changed, this, boost::weak_ptr<Track> (tr)));
			track_playlist_changed (boost::weak_ptr<Track> (tr));
			tr->RecordEnableChanged.connect_same_thread (*this, boost::bind (&Session::update_have_rec_enabled_track, this));

			boost::shared_ptr<MidiTrack> mt = boost::dynamic_pointer_cast<MidiTrack> (tr);
			if (mt) {
				mt->StepEditStatusChange.connect_same_thread (*this, boost::bind (&Session::step_edit_status_change, this, _1));
                                mt->output()->changed.connect_same_thread (*this, boost::bind (&Session::midi_output_change_handler, this, _1, _2, boost::weak_ptr<Route>(mt)));
			}
		}


		if (input_auto_connect || output_auto_connect) {
			auto_connect_route (r, existing_inputs, existing_outputs, true, input_auto_connect);
		}

		/* order keys are a GUI responsibility but we need to set up
		   reasonable defaults because they also affect the remote control
		   ID in most situations.
		*/

		if (!r->has_order_key ()) {
			if (r->is_auditioner()) {
				/* use an arbitrarily high value */
				r->set_order_key (UINT_MAX);
			} else {
				DEBUG_TRACE (DEBUG::OrderKeys, string_compose ("while adding, set %1 to order key %2\n", r->name(), order));
				r->set_order_key (order);
				order++;
			}
		}

		ARDOUR::GUIIdle ();
	}

	if (_monitor_out && IO::connecting_legal) {
		Glib::Threads::Mutex::Lock lm (_engine.process_lock());		
		
		for (RouteList::iterator x = new_routes.begin(); x != new_routes.end(); ++x) {
			if ((*x)->is_monitor()) {
				/* relax */
			} else if ((*x)->is_master()) {
					/* relax */
			} else {
				(*x)->enable_monitor_send ();
			}
		}
	}
}

void
Session::globally_set_send_gains_to_zero (boost::shared_ptr<Route> dest)
{
	boost::shared_ptr<RouteList> r = routes.reader ();
	boost::shared_ptr<Send> s;

	for (RouteList::iterator i = r->begin(); i != r->end(); ++i) {
		if ((s = (*i)->internal_send_for (dest)) != 0) {
			s->amp()->gain_control()->set_value (0.0);
		}
	}
}

void
Session::globally_set_send_gains_to_unity (boost::shared_ptr<Route> dest)
{
	boost::shared_ptr<RouteList> r = routes.reader ();
	boost::shared_ptr<Send> s;

	for (RouteList::iterator i = r->begin(); i != r->end(); ++i) {
		if ((s = (*i)->internal_send_for (dest)) != 0) {
			s->amp()->gain_control()->set_value (1.0);
		}
	}
}

void
Session::globally_set_send_gains_from_track(boost::shared_ptr<Route> dest)
{
	boost::shared_ptr<RouteList> r = routes.reader ();
	boost::shared_ptr<Send> s;

	for (RouteList::iterator i = r->begin(); i != r->end(); ++i) {
		if ((s = (*i)->internal_send_for (dest)) != 0) {
			s->amp()->gain_control()->set_value ((*i)->gain_control()->get_value());
		}
	}
}

/** @param include_buses true to add sends to buses and tracks, false for just tracks */
void
Session::globally_add_internal_sends (boost::shared_ptr<Route> dest, Placement p, bool include_buses)
{
	boost::shared_ptr<RouteList> r = routes.reader ();
	boost::shared_ptr<RouteList> t (new RouteList);

	for (RouteList::iterator i = r->begin(); i != r->end(); ++i) {
		/* no MIDI sends because there are no MIDI busses yet */
		if (include_buses || boost::dynamic_pointer_cast<AudioTrack>(*i)) {
			t->push_back (*i);
		}
	}

	add_internal_sends (dest, p, t);
}

void
Session::add_internal_sends (boost::shared_ptr<Route> dest, Placement p, boost::shared_ptr<RouteList> senders)
{
	for (RouteList::iterator i = senders->begin(); i != senders->end(); ++i) {
		add_internal_send (dest, (*i)->before_processor_for_placement (p), *i);
	}
}

void
Session::add_internal_send (boost::shared_ptr<Route> dest, int index, boost::shared_ptr<Route> sender)
{
	add_internal_send (dest, sender->before_processor_for_index (index), sender);
}

void
Session::add_internal_send (boost::shared_ptr<Route> dest, boost::shared_ptr<Processor> before, boost::shared_ptr<Route> sender)
{
	if (sender->is_monitor() || sender->is_master() || sender == dest || dest->is_monitor() || dest->is_master()) {
		return;
	}

	if (!dest->internal_return()) {
		dest->add_internal_return ();
	}

	sender->add_aux_send (dest, before);

	graph_reordered ();
}

void
Session::remove_route (boost::shared_ptr<Route> route)
{
	if (route == _master_out) {
		return;
	}

	route->set_solo (false, this);

	{
		RCUWriter<RouteList> writer (routes);
		boost::shared_ptr<RouteList> rs = writer.get_copy ();

		rs->remove (route);

		/* deleting the master out seems like a dumb
		   idea, but its more of a UI policy issue
		   than our concern.
		*/

		if (route == _master_out) {
			_master_out = boost::shared_ptr<Route> ();
		}

		if (route == _monitor_out) {
			_monitor_out.reset ();
		}

		/* writer goes out of scope, forces route list update */
	}

	update_route_solo_state ();

	// We need to disconnect the route's inputs and outputs

	route->input()->disconnect (0);
	route->output()->disconnect (0);

	/* if the route had internal sends sending to it, remove them */
	if (route->internal_return()) {

		boost::shared_ptr<RouteList> r = routes.reader ();
		for (RouteList::iterator i = r->begin(); i != r->end(); ++i) {
			boost::shared_ptr<Send> s = (*i)->internal_send_for (route);
			if (s) {
				(*i)->remove_processor (s);
			}
		}
	}

	/* if the monitoring section had a pointer to this route, remove it */
	if (_monitor_out && !route->is_master() && !route->is_monitor()) {
		Glib::Threads::Mutex::Lock lm (AudioEngine::instance()->process_lock ());
		PBD::Unwinder<bool> uw (ignore_route_processor_changes, true);
		route->remove_aux_or_listen (_monitor_out);
	}

	boost::shared_ptr<MidiTrack> mt = boost::dynamic_pointer_cast<MidiTrack> (route);
	if (mt && mt->step_editing()) {
		if (_step_editors > 0) {
			_step_editors--;
		}
	}

	update_latency_compensation ();
	set_dirty();

	/* Re-sort routes to remove the graph's current references to the one that is
	 * going away, then flush old references out of the graph.
	 */

	resort_routes ();
	if (_process_graph) {
		_process_graph->clear_other_chain ();
	}

	/* get rid of it from the dead wood collection in the route list manager */

	/* XXX i think this is unsafe as it currently stands, but i am not sure. (pd, october 2nd, 2006) */

	routes.flush ();

	/* try to cause everyone to drop their references */

	route->drop_references ();

	Route::RemoteControlIDChange(); /* EMIT SIGNAL */

	/* save the new state of the world */

	if (save_state (_current_snapshot_name)) {
		save_history (_current_snapshot_name);
	}
	reassign_track_numbers();
}

void
Session::route_mute_changed (void* /*src*/)
{
	set_dirty ();
}

void
Session::route_listen_changed (void* /*src*/, boost::weak_ptr<Route> wpr)
{
	boost::shared_ptr<Route> route = wpr.lock();
	if (!route) {
		error << string_compose (_("programming error: %1"), X_("invalid route weak ptr passed to route_solo_changed")) << endmsg;
		return;
	}

	if (route->listening_via_monitor ()) {

		if (Config->get_exclusive_solo()) {
			/* new listen: disable all other listen */
			boost::shared_ptr<RouteList> r = routes.reader ();
			for (RouteList::iterator i = r->begin(); i != r->end(); ++i) {
				if ((*i) == route || (*i)->solo_isolated() || (*i)->is_master() || (*i)->is_monitor() || (*i)->is_auditioner()) {
					continue;
				}
				(*i)->set_listen (false, this);
			}
		}

		_listen_cnt++;

	} else if (_listen_cnt > 0) {

		_listen_cnt--;
	}

	update_route_solo_state ();
}
void
Session::route_solo_isolated_changed (void* /*src*/, boost::weak_ptr<Route> wpr)
{
	boost::shared_ptr<Route> route = wpr.lock ();

	if (!route) {
		/* should not happen */
		error << string_compose (_("programming error: %1"), X_("invalid route weak ptr passed to route_solo_changed")) << endmsg;
		return;
	}

	bool send_changed = false;

	if (route->solo_isolated()) {
		if (_solo_isolated_cnt == 0) {
			send_changed = true;
		}
		_solo_isolated_cnt++;
	} else if (_solo_isolated_cnt > 0) {
		_solo_isolated_cnt--;
		if (_solo_isolated_cnt == 0) {
			send_changed = true;
		}
	}

	if (send_changed) {
		IsolatedChanged (); /* EMIT SIGNAL */
	}
}

void
Session::route_solo_changed (bool self_solo_change, void* /*src*/, boost::weak_ptr<Route> wpr)
{
	DEBUG_TRACE (DEBUG::Solo, string_compose ("route solo change, self = %1\n", self_solo_change));

	if (!self_solo_change) {
		// session doesn't care about changes to soloed-by-others
		return;
	}

	if (solo_update_disabled) {
		// We know already
		DEBUG_TRACE (DEBUG::Solo, "solo update disabled - changed ignored\n");
		return;
	}

	boost::shared_ptr<Route> route = wpr.lock ();
	assert (route);

	boost::shared_ptr<RouteList> r = routes.reader ();
	int32_t delta;

	if (route->self_soloed()) {
		delta = 1;
	} else {
		delta = -1;
	}

	RouteGroup* rg = route->route_group ();
	bool leave_group_alone = (rg && rg->is_active() && rg->is_solo());

	if (delta == 1 && Config->get_exclusive_solo()) {
		
		/* new solo: disable all other solos, but not the group if its solo-enabled */

		for (RouteList::iterator i = r->begin(); i != r->end(); ++i) {
			if ((*i) == route || (*i)->solo_isolated() || (*i)->is_master() || (*i)->is_monitor() || (*i)->is_auditioner() ||
			    (leave_group_alone && ((*i)->route_group() == rg))) {
				continue;
			}
			(*i)->set_solo (false, this);
		}
	}

	DEBUG_TRACE (DEBUG::Solo, string_compose ("propagate solo change, delta = %1\n", delta));

	solo_update_disabled = true;

	RouteList uninvolved;

	DEBUG_TRACE (DEBUG::Solo, string_compose ("%1\n", route->name()));

	for (RouteList::iterator i = r->begin(); i != r->end(); ++i) {
		bool via_sends_only;
		bool in_signal_flow;

		if ((*i) == route || (*i)->solo_isolated() || (*i)->is_master() || (*i)->is_monitor() || (*i)->is_auditioner() ||
		    (leave_group_alone && ((*i)->route_group() == rg))) {
			continue;
		}

		in_signal_flow = false;

		DEBUG_TRACE (DEBUG::Solo, string_compose ("check feed from %1\n", (*i)->name()));
		
		if ((*i)->feeds (route, &via_sends_only)) {
			DEBUG_TRACE (DEBUG::Solo, string_compose ("\tthere is a feed from %1\n", (*i)->name()));
			if (!via_sends_only) {
				if (!route->soloed_by_others_upstream()) {
					(*i)->mod_solo_by_others_downstream (delta);
				}
			} else {
				DEBUG_TRACE (DEBUG::Solo, string_compose ("\tthere is a send-only feed from %1\n", (*i)->name()));
			}
			in_signal_flow = true;
		} else {
			DEBUG_TRACE (DEBUG::Solo, string_compose ("\tno feed from %1\n", (*i)->name()));
		}
		
		DEBUG_TRACE (DEBUG::Solo, string_compose ("check feed to %1\n", (*i)->name()));

		if (route->feeds (*i, &via_sends_only)) {
			/* propagate solo upstream only if routing other than
			   sends is involved, but do consider the other route
			   (*i) to be part of the signal flow even if only
			   sends are involved.
			*/
			DEBUG_TRACE (DEBUG::Solo, string_compose ("%1 feeds %2 via sends only %3 sboD %4 sboU %5\n",
								  route->name(),
								  (*i)->name(),
								  via_sends_only,
								  route->soloed_by_others_downstream(),
								  route->soloed_by_others_upstream()));
			if (!via_sends_only) {
				if (!route->soloed_by_others_downstream()) {
					DEBUG_TRACE (DEBUG::Solo, string_compose ("\tmod %1 by %2\n", (*i)->name(), delta));
					(*i)->mod_solo_by_others_upstream (delta);
				} else {
					DEBUG_TRACE (DEBUG::Solo, "\talready soloed by others downstream\n");
				}
			} else {
				DEBUG_TRACE (DEBUG::Solo, string_compose ("\tfeed to %1 ignored, sends-only\n", (*i)->name()));
			}
			in_signal_flow = true;
		} else {
			DEBUG_TRACE (DEBUG::Solo, "\tno feed to\n");
		}

		if (!in_signal_flow) {
			uninvolved.push_back (*i);
		}
	}

	solo_update_disabled = false;
	DEBUG_TRACE (DEBUG::Solo, "propagation complete\n");

	update_route_solo_state (r);

	/* now notify that the mute state of the routes not involved in the signal
	   pathway of the just-solo-changed route may have altered.
	*/

	for (RouteList::iterator i = uninvolved.begin(); i != uninvolved.end(); ++i) {
		DEBUG_TRACE (DEBUG::Solo, string_compose ("mute change for %1, which neither feeds or is fed by %2\n", (*i)->name(), route->name()));
		(*i)->mute_changed (this);
	}

	SoloChanged (); /* EMIT SIGNAL */
	set_dirty();
}

void
Session::update_route_solo_state (boost::shared_ptr<RouteList> r)
{
	/* now figure out if anything that matters is soloed (or is "listening")*/

	bool something_soloed = false;
	uint32_t listeners = 0;
	uint32_t isolated = 0;

	if (!r) {
		r = routes.reader();
	}

	for (RouteList::iterator i = r->begin(); i != r->end(); ++i) {
		if (!(*i)->is_master() && !(*i)->is_monitor() && !(*i)->is_auditioner() && (*i)->self_soloed()) {
			something_soloed = true;
		}

		if (!(*i)->is_auditioner() && (*i)->listening_via_monitor()) {
			if (Config->get_solo_control_is_listen_control()) {
				listeners++;
			} else {
				(*i)->set_listen (false, this);
			}
		}

		if ((*i)->solo_isolated()) {
			isolated++;
		}
	}

	if (something_soloed != _non_soloed_outs_muted) {
		_non_soloed_outs_muted = something_soloed;
		SoloActive (_non_soloed_outs_muted); /* EMIT SIGNAL */
	}

	_listen_cnt = listeners;

	if (isolated != _solo_isolated_cnt) {
		_solo_isolated_cnt = isolated;
		IsolatedChanged (); /* EMIT SIGNAL */
	}

	DEBUG_TRACE (DEBUG::Solo, string_compose ("solo state updated by session, soloed? %1 listeners %2 isolated %3\n",
						  something_soloed, listeners, isolated));
}

boost::shared_ptr<RouteList>
Session::get_routes_with_internal_returns() const
{
	boost::shared_ptr<RouteList> r = routes.reader ();
	boost::shared_ptr<RouteList> rl (new RouteList);

	for (RouteList::iterator i = r->begin(); i != r->end(); ++i) {
		if ((*i)->internal_return ()) {
			rl->push_back (*i);
		}
	}
	return rl;
}

bool
Session::io_name_is_legal (const std::string& name)
{
	boost::shared_ptr<RouteList> r = routes.reader ();

	for (RouteList::iterator i = r->begin(); i != r->end(); ++i) {
		if ((*i)->name() == name) {
			return false;
		}

		if ((*i)->has_io_processor_named (name)) {
			return false;
		}
	}

	return true;
}

void
Session::set_exclusive_input_active (boost::shared_ptr<RouteList> rl, bool onoff, bool flip_others)
{
	RouteList rl2;
	vector<string> connections;

	/* if we are passed only a single route and we're not told to turn
	 * others off, then just do the simple thing.
	 */

	if (flip_others == false && rl->size() == 1) {
		boost::shared_ptr<MidiTrack> mt = boost::dynamic_pointer_cast<MidiTrack> (rl->front());
		if (mt) {
			mt->set_input_active (onoff);
			return;
		}
	}

	for (RouteList::iterator rt = rl->begin(); rt != rl->end(); ++rt) {

		PortSet& ps ((*rt)->input()->ports());
		
		for (PortSet::iterator p = ps.begin(); p != ps.end(); ++p) {
			p->get_connections (connections);
		}
		
		for (vector<string>::iterator s = connections.begin(); s != connections.end(); ++s) {
			routes_using_input_from (*s, rl2);
		}
		
		/* scan all relevant routes to see if others are on or off */
		
		bool others_are_already_on = false;
		
		for (RouteList::iterator r = rl2.begin(); r != rl2.end(); ++r) {

			boost::shared_ptr<MidiTrack> mt = boost::dynamic_pointer_cast<MidiTrack> (*r);

			if (!mt) {
				continue;
			}

			if ((*r) != (*rt)) {
				if (mt->input_active()) {
					others_are_already_on = true;
				}
			} else {
				/* this one needs changing */
				mt->set_input_active (onoff);
			}
		}
		
		if (flip_others) {

			/* globally reverse other routes */
			
			for (RouteList::iterator r = rl2.begin(); r != rl2.end(); ++r) {
				if ((*r) != (*rt)) {
					boost::shared_ptr<MidiTrack> mt = boost::dynamic_pointer_cast<MidiTrack> (*r);
					if (mt) {
						mt->set_input_active (!others_are_already_on);
					}
				}
			}
		}
	}
}

void
Session::routes_using_input_from (const string& str, RouteList& rl)
{
	boost::shared_ptr<RouteList> r = routes.reader();

	for (RouteList::iterator i = r->begin(); i != r->end(); ++i) {
		if ((*i)->input()->connected_to (str)) {
			rl.push_back (*i);
		}
	}
}

boost::shared_ptr<Route>
Session::route_by_name (string name)
{
	boost::shared_ptr<RouteList> r = routes.reader ();

	for (RouteList::iterator i = r->begin(); i != r->end(); ++i) {
		if ((*i)->name() == name) {
			return *i;
		}
	}

	return boost::shared_ptr<Route> ((Route*) 0);
}

boost::shared_ptr<Route>
Session::route_by_id (PBD::ID id)
{
	boost::shared_ptr<RouteList> r = routes.reader ();

	for (RouteList::iterator i = r->begin(); i != r->end(); ++i) {
		if ((*i)->id() == id) {
			return *i;
		}
	}

	return boost::shared_ptr<Route> ((Route*) 0);
}

boost::shared_ptr<Track>
Session::track_by_diskstream_id (PBD::ID id)
{
	boost::shared_ptr<RouteList> r = routes.reader ();

	for (RouteList::iterator i = r->begin(); i != r->end(); ++i) {
		boost::shared_ptr<Track> t = boost::dynamic_pointer_cast<Track> (*i);
		if (t && t->using_diskstream_id (id)) {
			return t;
		}
	}

	return boost::shared_ptr<Track> ();
}

boost::shared_ptr<Route>
Session::route_by_remote_id (uint32_t id)
{
	boost::shared_ptr<RouteList> r = routes.reader ();

	for (RouteList::iterator i = r->begin(); i != r->end(); ++i) {
		if ((*i)->remote_control_id() == id) {
			return *i;
		}
	}

	return boost::shared_ptr<Route> ((Route*) 0);
}


void
Session::reassign_track_numbers ()
{
	int64_t tn = 0;
	int64_t bn = 0;
	RouteList r (*(routes.reader ()));
	SignalOrderRouteSorter sorter;
	r.sort (sorter);

	StateProtector sp (this);

	for (RouteList::iterator i = r.begin(); i != r.end(); ++i) {
		if (boost::dynamic_pointer_cast<Track> (*i)) {
			(*i)->set_track_number(++tn);
		}
		else if (!(*i)->is_master() && !(*i)->is_monitor() && !(*i)->is_auditioner()) {
			(*i)->set_track_number(--bn);
		}
	}
	const uint32_t decimals = ceilf (log10f (tn + 1));
	const bool decimals_changed = _track_number_decimals != decimals;
	_track_number_decimals = decimals;

	if (decimals_changed && config.get_track_name_number ()) {
		for (RouteList::iterator i = r.begin(); i != r.end(); ++i) {
			boost::shared_ptr<Track> t = boost::dynamic_pointer_cast<Track> (*i);
			if (t) {
				t->resync_track_name();
			}
		}
		// trigger GUI re-layout
		config.ParameterChanged("track-name-number");
	}
}

void
Session::playlist_region_added (boost::weak_ptr<Region> w)
{
	boost::shared_ptr<Region> r = w.lock ();
	if (!r) {
		return;
	}

	/* These are the operations that are currently in progress... */
	list<GQuark> curr = _current_trans_quarks;
	curr.sort ();

	/* ...and these are the operations during which we want to update
	   the session range location markers.
	*/
	list<GQuark> ops;
	ops.push_back (Operations::capture);
	ops.push_back (Operations::paste);
	ops.push_back (Operations::duplicate_region);
	ops.push_back (Operations::insert_file);
	ops.push_back (Operations::insert_region);
	ops.push_back (Operations::drag_region_brush);
	ops.push_back (Operations::region_drag);
	ops.push_back (Operations::selection_grab);
	ops.push_back (Operations::region_fill);
	ops.push_back (Operations::fill_selection);
	ops.push_back (Operations::create_region);
	ops.push_back (Operations::region_copy);
	ops.push_back (Operations::fixed_time_region_copy);
	ops.sort ();

	/* See if any of the current operations match the ones that we want */
	list<GQuark> in;
	set_intersection (_current_trans_quarks.begin(), _current_trans_quarks.end(), ops.begin(), ops.end(), back_inserter (in));

	/* If so, update the session range markers */
	if (!in.empty ()) {
		maybe_update_session_range (r->position (), r->last_frame ());
	}
}

/** Update the session range markers if a is before the current start or
 *  b is after the current end.
 */
void
Session::maybe_update_session_range (framepos_t a, framepos_t b)
{
	if (_state_of_the_state & Loading) {
		return;
	}

	if (_session_range_location == 0) {

		add_session_range_location (a, b);

	} else {

		if (a < _session_range_location->start()) {
			_session_range_location->set_start (a);
		}

		if (b > _session_range_location->end()) {
			_session_range_location->set_end (b);
		}
	}
}

void
Session::playlist_ranges_moved (list<Evoral::RangeMove<framepos_t> > const & ranges)
{
	for (list<Evoral::RangeMove<framepos_t> >::const_iterator i = ranges.begin(); i != ranges.end(); ++i) {
		maybe_update_session_range (i->to, i->to + i->length);
	}
}

void
Session::playlist_regions_extended (list<Evoral::Range<framepos_t> > const & ranges)
{
	for (list<Evoral::Range<framepos_t> >::const_iterator i = ranges.begin(); i != ranges.end(); ++i) {
		maybe_update_session_range (i->from, i->to);
	}
}

/* Region management */

boost::shared_ptr<Region>
Session::find_whole_file_parent (boost::shared_ptr<Region const> child) const
{
	const RegionFactory::RegionMap& regions (RegionFactory::regions());
	RegionFactory::RegionMap::const_iterator i;
	boost::shared_ptr<Region> region;

	Glib::Threads::Mutex::Lock lm (region_lock);

	for (i = regions.begin(); i != regions.end(); ++i) {

		region = i->second;

		if (region->whole_file()) {

			if (child->source_equivalent (region)) {
				return region;
			}
		}
	}

	return boost::shared_ptr<Region> ();
}

int
Session::destroy_sources (list<boost::shared_ptr<Source> > srcs)
{
	set<boost::shared_ptr<Region> > relevant_regions;

	for (list<boost::shared_ptr<Source> >::iterator s = srcs.begin(); s != srcs.end(); ++s) {
		RegionFactory::get_regions_using_source (*s, relevant_regions);
	}

	for (set<boost::shared_ptr<Region> >::iterator r = relevant_regions.begin(); r != relevant_regions.end(); ) {
		set<boost::shared_ptr<Region> >::iterator tmp;

		tmp = r;
		++tmp;

		playlists->destroy_region (*r);
		RegionFactory::map_remove (*r);

		(*r)->drop_sources ();
		(*r)->drop_references ();

		relevant_regions.erase (r);

		r = tmp;
	}

	for (list<boost::shared_ptr<Source> >::iterator s = srcs.begin(); s != srcs.end(); ) {

		{
			Glib::Threads::Mutex::Lock ls (source_lock);
			/* remove from the main source list */
			sources.erase ((*s)->id());
		}

		(*s)->mark_for_remove ();
		(*s)->drop_references ();

		s = srcs.erase (s);
	}

	return 0;
}

int
Session::remove_last_capture ()
{
	list<boost::shared_ptr<Source> > srcs;

	boost::shared_ptr<RouteList> rl = routes.reader ();
	for (RouteList::iterator i = rl->begin(); i != rl->end(); ++i) {
		boost::shared_ptr<Track> tr = boost::dynamic_pointer_cast<Track> (*i);
		if (!tr) {
			continue;
		}

		list<boost::shared_ptr<Source> >& l = tr->last_capture_sources();

		if (!l.empty()) {
			srcs.insert (srcs.end(), l.begin(), l.end());
			l.clear ();
		}
	}

	destroy_sources (srcs);

	save_state (_current_snapshot_name);

	return 0;
}

/* Source Management */

void
Session::add_source (boost::shared_ptr<Source> source)
{
	pair<SourceMap::key_type, SourceMap::mapped_type> entry;
	pair<SourceMap::iterator,bool> result;

	entry.first = source->id();
	entry.second = source;

	{
		Glib::Threads::Mutex::Lock lm (source_lock);
		result = sources.insert (entry);
	}

	if (result.second) {

		/* yay, new source */

		boost::shared_ptr<FileSource> fs = boost::dynamic_pointer_cast<FileSource> (source);
		
		if (fs) {
			if (!fs->within_session()) {
				ensure_search_path_includes (Glib::path_get_dirname (fs->path()), fs->type());
			}
		}
		
		set_dirty();

		boost::shared_ptr<AudioFileSource> afs;

		if ((afs = boost::dynamic_pointer_cast<AudioFileSource>(source)) != 0) {
			if (Config->get_auto_analyse_audio()) {
				Analyser::queue_source_for_analysis (source, false);
			}
		}

		source->DropReferences.connect_same_thread (*this, boost::bind (&Session::remove_source, this, boost::weak_ptr<Source> (source)));
	}
}

void
Session::remove_source (boost::weak_ptr<Source> src)
{
	if (_state_of_the_state & Deletion) {
		return;
	}

	SourceMap::iterator i;
	boost::shared_ptr<Source> source = src.lock();

	if (!source) {
		return;
	}

	{
		Glib::Threads::Mutex::Lock lm (source_lock);

		if ((i = sources.find (source->id())) != sources.end()) {
			sources.erase (i);
		}
	}

	if (!(_state_of_the_state & InCleanup)) {

		/* save state so we don't end up with a session file
		   referring to non-existent sources.
		*/

		save_state (_current_snapshot_name);
	}
}

boost::shared_ptr<Source>
Session::source_by_id (const PBD::ID& id)
{
	Glib::Threads::Mutex::Lock lm (source_lock);
	SourceMap::iterator i;
	boost::shared_ptr<Source> source;

	if ((i = sources.find (id)) != sources.end()) {
		source = i->second;
	}

	return source;
}

boost::shared_ptr<AudioFileSource>
Session::audio_source_by_path_and_channel (const string& path, uint16_t chn) const
{
	/* Restricted to audio files because only audio sources have channel
	   as a property.
	*/

	Glib::Threads::Mutex::Lock lm (source_lock);

	for (SourceMap::const_iterator i = sources.begin(); i != sources.end(); ++i) {
		boost::shared_ptr<AudioFileSource> afs
			= boost::dynamic_pointer_cast<AudioFileSource>(i->second);

		if (afs && afs->path() == path && chn == afs->channel()) {
			return afs;
		}
	}

	return boost::shared_ptr<AudioFileSource>();
}

boost::shared_ptr<MidiSource>
Session::midi_source_by_path (const std::string& path) const
{
	/* Restricted to MIDI files because audio sources require a channel
	   for unique identification, in addition to a path.
	*/

	Glib::Threads::Mutex::Lock lm (source_lock);

	for (SourceMap::const_iterator s = sources.begin(); s != sources.end(); ++s) {
		boost::shared_ptr<MidiSource> ms
			= boost::dynamic_pointer_cast<MidiSource>(s->second);
		boost::shared_ptr<FileSource> fs
			= boost::dynamic_pointer_cast<FileSource>(s->second);
		
		if (ms && fs && fs->path() == path) {
			return ms;
		}
	}

	return boost::shared_ptr<MidiSource>();
}

uint32_t
Session::count_sources_by_origin (const string& path)
{
	uint32_t cnt = 0;
	Glib::Threads::Mutex::Lock lm (source_lock);

	for (SourceMap::iterator i = sources.begin(); i != sources.end(); ++i) {
		boost::shared_ptr<FileSource> fs
			= boost::dynamic_pointer_cast<FileSource>(i->second);

		if (fs && fs->origin() == path) {
			++cnt;
		}
	}

	return cnt;
}

string
Session::peak_path (string base) const
{
	return Glib::build_filename (_session_dir->peak_path(), base + peakfile_suffix);
}

/** Return a unique name based on \a base for a new internal audio source */
string
Session::new_audio_source_path (const string& base, uint32_t nchan, uint32_t chan, bool destructive, bool take_required)
{
	uint32_t cnt;
	string possible_name;
	const uint32_t limit = 9999; // arbitrary limit on number of files with the same basic name
	string legalized;
	string ext = native_header_format_extension (config.get_native_file_header_format(), DataType::AUDIO);
	bool some_related_source_name_exists = false;

	possible_name[0] = '\0';
	legalized = legalize_for_path (base);

	// Find a "version" of the base name that doesn't exist in any of the possible directories.

	for (cnt = (destructive ? ++destructive_index : 1); cnt <= limit; ++cnt) {

		vector<space_and_path>::iterator i;
		uint32_t existing = 0;

		for (i = session_dirs.begin(); i != session_dirs.end(); ++i) {

			ostringstream sstr;

			if (destructive) {
				sstr << 'T';
				sstr << setfill ('0') << setw (4) << cnt;
				sstr << legalized;
			} else {
				sstr << legalized;
				
				if (take_required || some_related_source_name_exists) {
					sstr << '-';
					sstr << cnt;
				}
			}
			
			if (nchan == 2) {
				if (chan == 0) {
					sstr << "%L";
				} else {
					sstr << "%R";
				}
			} else if (nchan > 2 && nchan < 26) {
				sstr << '%';
				sstr << 'a' + chan;
			} 

			sstr << ext;

			possible_name = sstr.str();
			SessionDirectory sdir((*i).path);
			const string spath = sdir.sound_path();

			/* note that we search *without* the extension so that
			   we don't end up both "Audio 1-1.wav" and "Audio 1-1.caf"
			   in the event that this new name is required for
			   a file format change.
			*/

			if (matching_unsuffixed_filename_exists_in (spath, possible_name)) {
				existing++;
				break;
			}

			/* it is possible that we have the path already
			 * assigned to a source that has not yet been written
			 * (ie. the write source for a diskstream). we have to
			 * check this in order to make sure that our candidate
			 * path isn't used again, because that can lead to
			 * two Sources point to the same file with different
			 * notions of their removability.
			 */

			string possible_path = Glib::build_filename (spath, possible_name);

			if (audio_source_by_path_and_channel (possible_path, chan)) {
				existing++;
				break;
			}
		}

		if (existing == 0) {
			break;
		}

		some_related_source_name_exists = true;

		if (cnt > limit) {
			error << string_compose(
					_("There are already %1 recordings for %2, which I consider too many."),
					limit, base) << endmsg;
			destroy ();
			throw failed_constructor();
		}
	}

	/* We've established that the new name does not exist in any session
	 * directory, so now find out which one we should use for this new
	 * audio source.
	 */

	SessionDirectory sdir (get_best_session_directory_for_new_audio());

	std::string s = Glib::build_filename (sdir.sound_path(), possible_name);

	return s;
}

/** Return a unique name based on \a owner_name for a new internal MIDI source */
string
Session::new_midi_source_path (const string& base)
{
	uint32_t cnt;
	char buf[PATH_MAX+1];
	const uint32_t limit = 10000;
	string legalized;
	string possible_path;
	string possible_name;

	buf[0] = '\0';
	legalized = legalize_for_path (base);

	// Find a "version" of the file name that doesn't exist in any of the possible directories.

	for (cnt = 1; cnt <= limit; ++cnt) {

		vector<space_and_path>::iterator i;
		uint32_t existing = 0;
		
		for (i = session_dirs.begin(); i != session_dirs.end(); ++i) {

			SessionDirectory sdir((*i).path);
			
			snprintf (buf, sizeof(buf), "%s-%u.mid", legalized.c_str(), cnt);
			possible_name = buf;

			possible_path = Glib::build_filename (sdir.midi_path(), possible_name);
			
			if (Glib::file_test (possible_path, Glib::FILE_TEST_EXISTS)) {
				existing++;
			}

			if (midi_source_by_path (possible_path)) {
				existing++;
			}
		}

		if (existing == 0) {
			break;
		}

		if (cnt > limit) {
			error << string_compose(
					_("There are already %1 recordings for %2, which I consider too many."),
					limit, base) << endmsg;
			destroy ();
			return 0;
		}
	}

	/* No need to "find best location" for software/app-based RAID, because
	   MIDI is so small that we always put it in the same place.
	*/

	return possible_path;
}


/** Create a new within-session audio source */
boost::shared_ptr<AudioFileSource>
Session::create_audio_source_for_session (size_t n_chans, string const & base, uint32_t chan, bool destructive)
{
	const string path = new_audio_source_path (base, n_chans, chan, destructive, true);

	if (!path.empty()) {
		return boost::dynamic_pointer_cast<AudioFileSource> (
			SourceFactory::createWritable (DataType::AUDIO, *this, path, destructive, frame_rate()));
	} else {
		throw failed_constructor ();
	}
}

/** Create a new within-session MIDI source */
boost::shared_ptr<MidiSource>
Session::create_midi_source_for_session (string const & basic_name)
{
	const string path = new_midi_source_path (basic_name);
	
	if (!path.empty()) {
		return boost::dynamic_pointer_cast<SMFSource> (
			SourceFactory::createWritable (
				DataType::MIDI, *this, path, false, frame_rate()));
	} else {
		throw failed_constructor ();
	}
}

/** Create a new within-session MIDI source */
boost::shared_ptr<MidiSource>
Session::create_midi_source_by_stealing_name (boost::shared_ptr<Track> track)
{
	/* the caller passes in the track the source will be used in,
	   so that we can keep the numbering sane. 
	   
	   Rationale: a track with the name "Foo" that has had N
	   captures carried out so far will ALREADY have a write source
	   named "Foo-N+1.mid" waiting to be used for the next capture.
	   
	   If we call new_midi_source_name() we will get "Foo-N+2". But
	   there is no region corresponding to "Foo-N+1", so when
	   "Foo-N+2" appears in the track, the gap presents the user
	   with odd behaviour - why did it skip past Foo-N+1?
	   
	   We could explain this to the user in some odd way, but
	   instead we rename "Foo-N+1.mid" as "Foo-N+2.mid", and then
	   use "Foo-N+1" here.
	   
	   If that attempted rename fails, we get "Foo-N+2.mid" anyway.
	*/
	
	boost::shared_ptr<MidiTrack> mt = boost::dynamic_pointer_cast<MidiTrack> (track);
	assert (mt);
	std::string name = track->steal_write_source_name ();

	if (name.empty()) {
		return boost::shared_ptr<MidiSource>();
	}

	const string path = new_midi_source_path (name);

	return boost::dynamic_pointer_cast<SMFSource> (
		SourceFactory::createWritable (
			DataType::MIDI, *this, path, false, frame_rate()));
}


void
Session::add_playlist (boost::shared_ptr<Playlist> playlist, bool unused)
{
	if (playlist->hidden()) {
		return;
	}

	playlists->add (playlist);

	if (unused) {
		playlist->release();
	}

	set_dirty();
}

void
Session::remove_playlist (boost::weak_ptr<Playlist> weak_playlist)
{
	if (_state_of_the_state & Deletion) {
		return;
	}

	boost::shared_ptr<Playlist> playlist (weak_playlist.lock());

	if (!playlist) {
		return;
	}

	playlists->remove (playlist);

	set_dirty();
}

void
Session::set_audition (boost::shared_ptr<Region> r)
{
	pending_audition_region = r;
	add_post_transport_work (PostTransportAudition);
	_butler->schedule_transport_work ();
}

void
Session::audition_playlist ()
{
	SessionEvent* ev = new SessionEvent (SessionEvent::Audition, SessionEvent::Add, SessionEvent::Immediate, 0, 0.0);
	ev->region.reset ();
	queue_event (ev);
}

void
Session::non_realtime_set_audition ()
{
	assert (pending_audition_region);
	auditioner->audition_region (pending_audition_region);
	pending_audition_region.reset ();
	AuditionActive (true); /* EMIT SIGNAL */
}

void
Session::audition_region (boost::shared_ptr<Region> r)
{
	SessionEvent* ev = new SessionEvent (SessionEvent::Audition, SessionEvent::Add, SessionEvent::Immediate, 0, 0.0);
	ev->region = r;
	queue_event (ev);
}

void
Session::cancel_audition ()
{
	if (!auditioner) {
		return;
	}
	if (auditioner->auditioning()) {
		auditioner->cancel_audition ();
		AuditionActive (false); /* EMIT SIGNAL */
	}
}

bool
Session::RoutePublicOrderSorter::operator() (boost::shared_ptr<Route> a, boost::shared_ptr<Route> b)
{
	if (a->is_monitor()) {
		return true;
	}
	if (b->is_monitor()) {
		return false;
	}
	return a->order_key () < b->order_key ();
}

bool
Session::is_auditioning () const
{
	/* can be called before we have an auditioner object */
	if (auditioner) {
		return auditioner->auditioning();
	} else {
		return false;
	}
}

void
Session::graph_reordered ()
{
	/* don't do this stuff if we are setting up connections
	   from a set_state() call or creating new tracks. Ditto for deletion.
	*/

	if ((_state_of_the_state & (InitialConnecting|Deletion)) || _adding_routes_in_progress) {
		return;
	}

	/* every track/bus asked for this to be handled but it was deferred because
	   we were connecting. do it now.
	*/

	request_input_change_handling ();

	resort_routes ();

	/* force all diskstreams to update their capture offset values to
	   reflect any changes in latencies within the graph.
	*/

	boost::shared_ptr<RouteList> rl = routes.reader ();
	for (RouteList::iterator i = rl->begin(); i != rl->end(); ++i) {
		boost::shared_ptr<Track> tr = boost::dynamic_pointer_cast<Track> (*i);
		if (tr) {
			tr->set_capture_offset ();
		}
	}
}

/** @return Number of frames that there is disk space available to write,
 *  if known.
 */
boost::optional<framecnt_t>
Session::available_capture_duration ()
{
	Glib::Threads::Mutex::Lock lm (space_lock);

	if (_total_free_4k_blocks_uncertain) {
		return boost::optional<framecnt_t> ();
	}
	
	float sample_bytes_on_disk = 4.0; // keep gcc happy

	switch (config.get_native_file_data_format()) {
	case FormatFloat:
		sample_bytes_on_disk = 4.0;
		break;

	case FormatInt24:
		sample_bytes_on_disk = 3.0;
		break;

	case FormatInt16:
		sample_bytes_on_disk = 2.0;
		break;

	default:
		/* impossible, but keep some gcc versions happy */
		fatal << string_compose (_("programming error: %1"),
					 X_("illegal native file data format"))
		      << endmsg;
		/*NOTREACHED*/
	}

	double scale = 4096.0 / sample_bytes_on_disk;

	if (_total_free_4k_blocks * scale > (double) max_framecnt) {
		return max_framecnt;
	}

	return (framecnt_t) floor (_total_free_4k_blocks * scale);
}

void
Session::add_bundle (boost::shared_ptr<Bundle> bundle)
{
	{
		RCUWriter<BundleList> writer (_bundles);
		boost::shared_ptr<BundleList> b = writer.get_copy ();
		b->push_back (bundle);
	}

	BundleAdded (bundle); /* EMIT SIGNAL */

	set_dirty();
}

void
Session::remove_bundle (boost::shared_ptr<Bundle> bundle)
{
	bool removed = false;

	{
		RCUWriter<BundleList> writer (_bundles);
		boost::shared_ptr<BundleList> b = writer.get_copy ();
		BundleList::iterator i = find (b->begin(), b->end(), bundle);

		if (i != b->end()) {
			b->erase (i);
			removed = true;
		}
	}

	if (removed) {
		 BundleRemoved (bundle); /* EMIT SIGNAL */
	}

	set_dirty();
}

boost::shared_ptr<Bundle>
Session::bundle_by_name (string name) const
{
	boost::shared_ptr<BundleList> b = _bundles.reader ();

	for (BundleList::const_iterator i = b->begin(); i != b->end(); ++i) {
		if ((*i)->name() == name) {
			return* i;
		}
	}

	return boost::shared_ptr<Bundle> ();
}

void
Session::tempo_map_changed (const PropertyChange&)
{
	clear_clicks ();

	playlists->update_after_tempo_map_change ();

	_locations->apply (*this, &Session::update_locations_after_tempo_map_change);

	set_dirty ();
}

void
Session::update_locations_after_tempo_map_change (Locations::LocationList& loc)
{
	for (Locations::LocationList::iterator i = loc.begin(); i != loc.end(); ++i) {
		(*i)->recompute_frames_from_bbt ();
	}
}

/** Ensures that all buffers (scratch, send, silent, etc) are allocated for
 * the given count with the current block size.
 */
void
Session::ensure_buffers (ChanCount howmany)
{
	BufferManager::ensure_buffers (howmany, bounce_processing() ? bounce_chunk_size : 0);
}

void
Session::ensure_buffer_set(BufferSet& buffers, const ChanCount& count)
{
	for (DataType::iterator t = DataType::begin(); t != DataType::end(); ++t) {
		buffers.ensure_buffers(*t, count.get(*t), _engine.raw_buffer_size(*t));
	}
}

uint32_t
Session::next_insert_id ()
{
	/* this doesn't really loop forever. just think about it */

	while (true) {
		for (boost::dynamic_bitset<uint32_t>::size_type n = 0; n < insert_bitset.size(); ++n) {
			if (!insert_bitset[n]) {
				insert_bitset[n] = true;
				return n;

			}
		}

		/* none available, so resize and try again */

		insert_bitset.resize (insert_bitset.size() + 16, false);
	}
}

uint32_t
Session::next_send_id ()
{
	/* this doesn't really loop forever. just think about it */

	while (true) {
		for (boost::dynamic_bitset<uint32_t>::size_type n = 0; n < send_bitset.size(); ++n) {
			if (!send_bitset[n]) {
				send_bitset[n] = true;
				return n;

			}
		}

		/* none available, so resize and try again */

		send_bitset.resize (send_bitset.size() + 16, false);
	}
}

uint32_t
Session::next_aux_send_id ()
{
	/* this doesn't really loop forever. just think about it */

	while (true) {
		for (boost::dynamic_bitset<uint32_t>::size_type n = 0; n < aux_send_bitset.size(); ++n) {
			if (!aux_send_bitset[n]) {
				aux_send_bitset[n] = true;
				return n;

			}
		}

		/* none available, so resize and try again */

		aux_send_bitset.resize (aux_send_bitset.size() + 16, false);
	}
}

uint32_t
Session::next_return_id ()
{
	/* this doesn't really loop forever. just think about it */

	while (true) {
		for (boost::dynamic_bitset<uint32_t>::size_type n = 0; n < return_bitset.size(); ++n) {
			if (!return_bitset[n]) {
				return_bitset[n] = true;
				return n;

			}
		}

		/* none available, so resize and try again */

		return_bitset.resize (return_bitset.size() + 16, false);
	}
}

void
Session::mark_send_id (uint32_t id)
{
	if (id >= send_bitset.size()) {
		send_bitset.resize (id+16, false);
	}
	if (send_bitset[id]) {
		warning << string_compose (_("send ID %1 appears to be in use already"), id) << endmsg;
	}
	send_bitset[id] = true;
}

void
Session::mark_aux_send_id (uint32_t id)
{
	if (id >= aux_send_bitset.size()) {
		aux_send_bitset.resize (id+16, false);
	}
	if (aux_send_bitset[id]) {
		warning << string_compose (_("aux send ID %1 appears to be in use already"), id) << endmsg;
	}
	aux_send_bitset[id] = true;
}

void
Session::mark_return_id (uint32_t id)
{
	if (id >= return_bitset.size()) {
		return_bitset.resize (id+16, false);
	}
	if (return_bitset[id]) {
		warning << string_compose (_("return ID %1 appears to be in use already"), id) << endmsg;
	}
	return_bitset[id] = true;
}

void
Session::mark_insert_id (uint32_t id)
{
	if (id >= insert_bitset.size()) {
		insert_bitset.resize (id+16, false);
	}
	if (insert_bitset[id]) {
		warning << string_compose (_("insert ID %1 appears to be in use already"), id) << endmsg;
	}
	insert_bitset[id] = true;
}

void
Session::unmark_send_id (uint32_t id)
{
	if (id < send_bitset.size()) {
		send_bitset[id] = false;
	}
}

void
Session::unmark_aux_send_id (uint32_t id)
{
	if (id < aux_send_bitset.size()) {
		aux_send_bitset[id] = false;
	}
}

void
Session::unmark_return_id (uint32_t id)
{
	if (id < return_bitset.size()) {
		return_bitset[id] = false;
	}
}

void
Session::unmark_insert_id (uint32_t id)
{
	if (id < insert_bitset.size()) {
		insert_bitset[id] = false;
	}
}

void
Session::reset_native_file_format ()
{
	boost::shared_ptr<RouteList> rl = routes.reader ();
	for (RouteList::iterator i = rl->begin(); i != rl->end(); ++i) {
		boost::shared_ptr<Track> tr = boost::dynamic_pointer_cast<Track> (*i);
		if (tr) {
			/* don't save state as we do this, there's no point
			 */

			_state_of_the_state = StateOfTheState (_state_of_the_state|InCleanup);
			tr->reset_write_sources (false);
			_state_of_the_state = StateOfTheState (_state_of_the_state & ~InCleanup);
		}
	}
}

bool
Session::route_name_unique (string n) const
{
	boost::shared_ptr<RouteList> r = routes.reader ();

	for (RouteList::const_iterator i = r->begin(); i != r->end(); ++i) {
		if ((*i)->name() == n) {
			return false;
		}
	}

	return true;
}

bool
Session::route_name_internal (string n) const
{
	if (auditioner && auditioner->name() == n) {
		return true;
	}

	if (_click_io && _click_io->name() == n) {
		return true;
	}

	return false;
}

int
Session::freeze_all (InterThreadInfo& itt)
{
	boost::shared_ptr<RouteList> r = routes.reader ();

	for (RouteList::iterator i = r->begin(); i != r->end(); ++i) {

		boost::shared_ptr<Track> t;

		if ((t = boost::dynamic_pointer_cast<Track>(*i)) != 0) {
			/* XXX this is wrong because itt.progress will keep returning to zero at the start
			   of every track.
			*/
			t->freeze_me (itt);
		}
	}

	return 0;
}

boost::shared_ptr<Region>
Session::write_one_track (AudioTrack& track, framepos_t start, framepos_t end,
			  bool /*overwrite*/, vector<boost::shared_ptr<Source> >& srcs,
			  InterThreadInfo& itt, 
			  boost::shared_ptr<Processor> endpoint, bool include_endpoint,
			  bool for_export, bool for_freeze)
{
	boost::shared_ptr<Region> result;
	boost::shared_ptr<Playlist> playlist;
	boost::shared_ptr<AudioFileSource> fsource;
<<<<<<< HEAD
	uint32_t x;
=======
>>>>>>> b660bc8a
	ChanCount diskstream_channels (track.n_channels());
	framepos_t position;
	framecnt_t this_chunk;
	framepos_t to_do;
	framepos_t latency_skip;
	BufferSet buffers;
	framepos_t len = end - start;
	bool need_block_size_reset = false;
	ChanCount const max_proc = track.max_processor_streams ();
	string legal_playlist_name;
	string possible_path;

	if (end <= start) {
		error << string_compose (_("Cannot write a range where end <= start (e.g. %1 <= %2)"),
					 end, start) << endmsg;
		return result;
	}

	diskstream_channels = track.bounce_get_output_streams (diskstream_channels, endpoint,
			include_endpoint, for_export, for_freeze);

	if (diskstream_channels.n_audio() < 1) {
		error << _("Cannot write a range with no audio.") << endmsg;
		return result;
	}

	// block all process callback handling

	block_processing ();

	{
		// synchronize with AudioEngine::process_callback()
		// make sure processing is not currently running
		// and processing_blocked() is honored before
		// acquiring thread buffers
		Glib::Threads::Mutex::Lock lm (_engine.process_lock());
	}

	_bounce_processing_active = true;

	/* call tree *MUST* hold route_lock */

	if ((playlist = track.playlist()) == 0) {
		goto out;
	}

<<<<<<< HEAD
	legal_playlist_name = legalize_for_path (playlist->name());

	ext = native_header_format_extension (config.get_native_file_header_format(), DataType::AUDIO);

	for (uint32_t chan_n = 0; chan_n < diskstream_channels.n_audio(); ++chan_n) {

		for (x = 0; x < 99999; ++x) {
			possible_path = Glib::build_filename (sound_dir, string_compose ("%1-%2-bounce-%3%4", legal_playlist_name.c_str(), chan_n, x+1, ext.c_str()));
			if (!Glib::file_test (possible_path, Glib::FILE_TEST_EXISTS)) {
				break;
			}
		}

		if (x == 99999) {
			error << string_compose (_("too many bounced versions of playlist \"%1\""), playlist->name()) << endmsg;
=======
	for (uint32_t chan_n = 0; chan_n < diskstream_channels.n_audio(); ++chan_n) {

		string base_name = string_compose ("%1-%2-bounce", playlist->name(), chan_n);
		string path = new_audio_source_path (base_name, diskstream_channels.n_audio(), chan_n, false, true);
		
		if (path.empty()) {
>>>>>>> b660bc8a
			goto out;
		}

		try {
			fsource = boost::dynamic_pointer_cast<AudioFileSource> (
<<<<<<< HEAD
				SourceFactory::createWritable (DataType::AUDIO, *this, possible_path, false, frame_rate()));
		}

		catch (failed_constructor& err) {
			error << string_compose (_("cannot create new audio file \"%1\" for %2"), possible_path, track.name()) << endmsg;
=======
				SourceFactory::createWritable (DataType::AUDIO, *this, path, false, frame_rate()));
		}

		catch (failed_constructor& err) {
			error << string_compose (_("cannot create new audio file \"%1\" for %2"), path, track.name()) << endmsg;
>>>>>>> b660bc8a
			goto out;
		}

		srcs.push_back (fsource);
	}

	/* tell redirects that care that we are about to use a much larger
	 * blocksize. this will flush all plugins too, so that they are ready
	 * to be used for this process.
	 */

	need_block_size_reset = true;
	track.set_block_size (bounce_chunk_size);
	_engine.main_thread()->get_buffers ();

	position = start;
	to_do = len;
	latency_skip = track.bounce_get_latency (endpoint, include_endpoint, for_export, for_freeze);

	/* create a set of reasonably-sized buffers */
	for (DataType::iterator t = DataType::begin(); t != DataType::end(); ++t) {
		buffers.ensure_buffers(*t, max_proc.get(*t), bounce_chunk_size);
	}
	buffers.set_count (max_proc);

	for (vector<boost::shared_ptr<Source> >::iterator src = srcs.begin(); src != srcs.end(); ++src) {
		boost::shared_ptr<AudioFileSource> afs = boost::dynamic_pointer_cast<AudioFileSource>(*src);
		if (afs)
			afs->prepare_for_peakfile_writes ();
	}

	while (to_do && !itt.cancel) {

		this_chunk = min (to_do, bounce_chunk_size);

		if (track.export_stuff (buffers, start, this_chunk, endpoint, include_endpoint, for_export, for_freeze)) {
			goto out;
		}

		start += this_chunk;
		to_do -= this_chunk;
		itt.progress = (float) (1.0 - ((double) to_do / len));

		if (latency_skip >= bounce_chunk_size) {
			latency_skip -= bounce_chunk_size;
			continue;
		}

		const framecnt_t current_chunk = this_chunk - latency_skip;

		uint32_t n = 0;
		for (vector<boost::shared_ptr<Source> >::iterator src=srcs.begin(); src != srcs.end(); ++src, ++n) {
			boost::shared_ptr<AudioFileSource> afs = boost::dynamic_pointer_cast<AudioFileSource>(*src);

			if (afs) {
				if (afs->write (buffers.get_audio(n).data(latency_skip), current_chunk) != current_chunk) {
					goto out;
				}
			}
		}
		latency_skip = 0;
	}

	/* post-roll, pick up delayed processor output */
	latency_skip = track.bounce_get_latency (endpoint, include_endpoint, for_export, for_freeze);

	while (latency_skip && !itt.cancel) {
		this_chunk = min (latency_skip, bounce_chunk_size);
		latency_skip -= this_chunk;

		buffers.silence (this_chunk, 0);
		track.bounce_process (buffers, start, this_chunk, endpoint, include_endpoint, for_export, for_freeze);

		uint32_t n = 0;
		for (vector<boost::shared_ptr<Source> >::iterator src=srcs.begin(); src != srcs.end(); ++src, ++n) {
			boost::shared_ptr<AudioFileSource> afs = boost::dynamic_pointer_cast<AudioFileSource>(*src);

			if (afs) {
				if (afs->write (buffers.get_audio(n).data(), this_chunk) != this_chunk) {
					goto out;
				}
			}
		}
	}

	if (!itt.cancel) {

		time_t now;
		struct tm* xnow;
		time (&now);
		xnow = localtime (&now);

		for (vector<boost::shared_ptr<Source> >::iterator src=srcs.begin(); src != srcs.end(); ++src) {
			boost::shared_ptr<AudioFileSource> afs = boost::dynamic_pointer_cast<AudioFileSource>(*src);

			if (afs) {
				afs->update_header (position, *xnow, now);
				afs->flush_header ();
			}
		}

		/* construct a region to represent the bounced material */

		PropertyList plist;

		plist.add (Properties::start, 0);
		plist.add (Properties::length, srcs.front()->length(srcs.front()->timeline_position()));
		plist.add (Properties::name, region_name_from_path (srcs.front()->name(), true));

		result = RegionFactory::create (srcs, plist);

	}

  out:
	if (!result) {
		for (vector<boost::shared_ptr<Source> >::iterator src = srcs.begin(); src != srcs.end(); ++src) {
			boost::shared_ptr<AudioFileSource> afs = boost::dynamic_pointer_cast<AudioFileSource>(*src);

			if (afs) {
				afs->mark_for_remove ();
			}

			(*src)->drop_references ();
		}

	} else {
		for (vector<boost::shared_ptr<Source> >::iterator src = srcs.begin(); src != srcs.end(); ++src) {
			boost::shared_ptr<AudioFileSource> afs = boost::dynamic_pointer_cast<AudioFileSource>(*src);

			if (afs)
				afs->done_with_peakfile_writes ();
		}
	}

	_bounce_processing_active = false;

	if (need_block_size_reset) {
		_engine.main_thread()->drop_buffers ();
		track.set_block_size (get_block_size());
	}

	unblock_processing ();

	return result;
}

gain_t*
Session::gain_automation_buffer() const
{
	return ProcessThread::gain_automation_buffer ();
}

gain_t*
Session::send_gain_automation_buffer() const
{
	return ProcessThread::send_gain_automation_buffer ();
}

pan_t**
Session::pan_automation_buffer() const
{
	return ProcessThread::pan_automation_buffer ();
}

BufferSet&
Session::get_silent_buffers (ChanCount count)
{
	return ProcessThread::get_silent_buffers (count);
}

BufferSet&
Session::get_scratch_buffers (ChanCount count, bool silence)
{
	return ProcessThread::get_scratch_buffers (count, silence);
}

BufferSet&
Session::get_route_buffers (ChanCount count, bool silence)
{
	return ProcessThread::get_route_buffers (count, silence);
}


BufferSet&
Session::get_mix_buffers (ChanCount count)
{
	return ProcessThread::get_mix_buffers (count);
}

uint32_t
Session::ntracks () const
{
	uint32_t n = 0;
	boost::shared_ptr<RouteList> r = routes.reader ();

	for (RouteList::const_iterator i = r->begin(); i != r->end(); ++i) {
		if (boost::dynamic_pointer_cast<Track> (*i)) {
			++n;
		}
	}

	return n;
}

uint32_t
Session::nbusses () const
{
	uint32_t n = 0;
	boost::shared_ptr<RouteList> r = routes.reader ();

	for (RouteList::const_iterator i = r->begin(); i != r->end(); ++i) {
		if (boost::dynamic_pointer_cast<Track>(*i) == 0) {
			++n;
		}
	}

	return n;
}

void
Session::add_automation_list(AutomationList *al)
{
	automation_lists[al->id()] = al;
}

/** @return true if there is at least one record-enabled track, otherwise false */
bool
Session::have_rec_enabled_track () const
{
	return g_atomic_int_get (const_cast<gint*>(&_have_rec_enabled_track)) == 1;
}

/** Update the state of our rec-enabled tracks flag */
void
Session::update_have_rec_enabled_track ()
{
	boost::shared_ptr<RouteList> rl = routes.reader ();
	RouteList::iterator i = rl->begin();
	while (i != rl->end ()) {

		boost::shared_ptr<Track> tr = boost::dynamic_pointer_cast<Track> (*i);
		if (tr && tr->record_enabled ()) {
			break;
		}

		++i;
	}

	int const old = g_atomic_int_get (&_have_rec_enabled_track);

	g_atomic_int_set (&_have_rec_enabled_track, i != rl->end () ? 1 : 0);

	if (g_atomic_int_get (&_have_rec_enabled_track) != old) {
		RecordStateChanged (); /* EMIT SIGNAL */
	}
}

void
Session::listen_position_changed ()
{
	boost::shared_ptr<RouteList> r = routes.reader ();

	for (RouteList::iterator i = r->begin(); i != r->end(); ++i) {
		(*i)->listen_position_changed ();
	}
}

void
Session::solo_control_mode_changed ()
{
	/* cancel all solo or all listen when solo control mode changes */

	if (soloing()) {
		set_solo (get_routes(), false);
	} else if (listening()) {
		set_listen (get_routes(), false);
	}
}

/** Called when a property of one of our route groups changes */
void
Session::route_group_property_changed (RouteGroup* rg)
{
	RouteGroupPropertyChanged (rg); /* EMIT SIGNAL */
}

/** Called when a route is added to one of our route groups */
void
Session::route_added_to_route_group (RouteGroup* rg, boost::weak_ptr<Route> r)
{
	RouteAddedToRouteGroup (rg, r);
}

/** Called when a route is removed from one of our route groups */
void
Session::route_removed_from_route_group (RouteGroup* rg, boost::weak_ptr<Route> r)
{
	RouteRemovedFromRouteGroup (rg, r);
}

boost::shared_ptr<RouteList>
Session::get_routes_with_regions_at (framepos_t const p) const
{
	boost::shared_ptr<RouteList> r = routes.reader ();
	boost::shared_ptr<RouteList> rl (new RouteList);

	for (RouteList::iterator i = r->begin(); i != r->end(); ++i) {
		boost::shared_ptr<Track> tr = boost::dynamic_pointer_cast<Track> (*i);
		if (!tr) {
			continue;
		}

		boost::shared_ptr<Playlist> pl = tr->playlist ();
		if (!pl) {
			continue;
		}

		if (pl->has_region_at (p)) {
			rl->push_back (*i);
		}
	}

	return rl;
}

void
Session::goto_end ()
{
	if (_session_range_location) {
		request_locate (_session_range_location->end(), false);
	} else {
		request_locate (0, false);
	}
}

void
Session::goto_start ()
{
	if (_session_range_location) {
		request_locate (_session_range_location->start(), false);
	} else {
		request_locate (0, false);
	}
}

framepos_t
Session::current_start_frame () const
{
	return _session_range_location ? _session_range_location->start() : 0;
}

framepos_t
Session::current_end_frame () const
{
	return _session_range_location ? _session_range_location->end() : 0;
}

void
Session::add_session_range_location (framepos_t start, framepos_t end)
{
	_session_range_location = new Location (*this, start, end, _("session"), Location::IsSessionRange);
	_locations->add (_session_range_location);
}

void
Session::step_edit_status_change (bool yn)
{
	bool send = false;

	bool val = false;
	if (yn) {
		send = (_step_editors == 0);
		val = true;

		_step_editors++;
	} else {
		send = (_step_editors == 1);
		val = false;

		if (_step_editors > 0) {
			_step_editors--;
		}
	}

	if (send) {
		StepEditStatusChange (val);
	}
}


void
Session::start_time_changed (framepos_t old)
{
	/* Update the auto loop range to match the session range
	   (unless the auto loop range has been changed by the user)
	*/

	Location* s = _locations->session_range_location ();
	if (s == 0) {
		return;
	}

	Location* l = _locations->auto_loop_location ();

	if (l && l->start() == old) {
		l->set_start (s->start(), true);
	}
}

void
Session::end_time_changed (framepos_t old)
{
	/* Update the auto loop range to match the session range
	   (unless the auto loop range has been changed by the user)
	*/

	Location* s = _locations->session_range_location ();
	if (s == 0) {
		return;
	}

	Location* l = _locations->auto_loop_location ();

	if (l && l->end() == old) {
		l->set_end (s->end(), true);
	}
}

std::vector<std::string>
Session::source_search_path (DataType type) const
{
	Searchpath sp;

	if (session_dirs.size() == 1) {
		switch (type) {
		case DataType::AUDIO:
			sp.push_back (_session_dir->sound_path());
			break;
		case DataType::MIDI:
			sp.push_back (_session_dir->midi_path());
			break;
		}
	} else {
		for (vector<space_and_path>::const_iterator i = session_dirs.begin(); i != session_dirs.end(); ++i) {
			SessionDirectory sdir (i->path);
			switch (type) {
			case DataType::AUDIO:
				sp.push_back (sdir.sound_path());
				break;
			case DataType::MIDI:
				sp.push_back (sdir.midi_path());
				break;
			}
		}
	}

	if (type == DataType::AUDIO) {
		const string sound_path_2X = _session_dir->sound_path_2X();
		if (Glib::file_test (sound_path_2X, Glib::FILE_TEST_EXISTS|Glib::FILE_TEST_IS_DIR)) {
			if (find (sp.begin(), sp.end(), sound_path_2X) == sp.end()) {
				sp.push_back (sound_path_2X);
			}
		}
	}

	// now check the explicit (possibly user-specified) search path

	switch (type) {
	case DataType::AUDIO:
		sp += Searchpath(config.get_audio_search_path ());
		break;
	case DataType::MIDI:
		sp += Searchpath(config.get_midi_search_path ());
		break;
	}

	return sp;
}

void
Session::ensure_search_path_includes (const string& path, DataType type)
{
	Searchpath sp;

	if (path == ".") {
		return;
	}

	switch (type) {
	case DataType::AUDIO:
		sp += Searchpath(config.get_audio_search_path ());
		break;
	case DataType::MIDI:
		sp += Searchpath (config.get_midi_search_path ());
		break;
	}

	for (vector<std::string>::iterator i = sp.begin(); i != sp.end(); ++i) {
		/* No need to add this new directory if it has the same inode as
		   an existing one; checking inode rather than name prevents duplicated
		   directories when we are using symlinks.

		   On Windows, I think we could just do if (*i == path) here.
		*/
		if (PBD::equivalent_paths (*i, path)) {
			return;
		}
	}

	sp += path;

	switch (type) {
	case DataType::AUDIO:
		config.set_audio_search_path (sp.to_string());
		break;
	case DataType::MIDI:
		config.set_midi_search_path (sp.to_string());
		break;
	}
}

boost::shared_ptr<Speakers>
Session::get_speakers()
{
	return _speakers;
}

list<string>
Session::unknown_processors () const
{
	list<string> p;

	boost::shared_ptr<RouteList> r = routes.reader ();
	for (RouteList::iterator i = r->begin(); i != r->end(); ++i) {
		list<string> t = (*i)->unknown_processors ();
		copy (t.begin(), t.end(), back_inserter (p));
	}

	p.sort ();
	p.unique ();

	return p;
}

void
Session::update_latency (bool playback)
{
	DEBUG_TRACE (DEBUG::Latency, string_compose ("JACK latency callback: %1\n", (playback ? "PLAYBACK" : "CAPTURE")));

	if ((_state_of_the_state & (InitialConnecting|Deletion)) || _adding_routes_in_progress) {
		return;
	}

	boost::shared_ptr<RouteList> r = routes.reader ();
	framecnt_t max_latency = 0;

	if (playback) {
		/* reverse the list so that we work backwards from the last route to run to the first */
                RouteList* rl = routes.reader().get();
                r.reset (new RouteList (*rl));
		reverse (r->begin(), r->end());
	}

	/* compute actual latency values for the given direction and store them all in per-port
	   structures. this will also publish the same values (to JACK) so that computation of latency
	   for routes can consistently use public latency values.
	*/

	for (RouteList::iterator i = r->begin(); i != r->end(); ++i) {
		max_latency = max (max_latency, (*i)->set_private_port_latencies (playback));
	}

        /* because we latency compensate playback, our published playback latencies should
           be the same for all output ports - all material played back by ardour has
           the same latency, whether its caused by plugins or by latency compensation. since
           these may differ from the values computed above, reset all playback port latencies
           to the same value.
        */

        DEBUG_TRACE (DEBUG::Latency, string_compose ("Set public port latencies to %1\n", max_latency));

        for (RouteList::iterator i = r->begin(); i != r->end(); ++i) {
                (*i)->set_public_port_latencies (max_latency, playback);
        }

	if (playback) {

		post_playback_latency ();

	} else {

		post_capture_latency ();
	}

	DEBUG_TRACE (DEBUG::Latency, "JACK latency callback: DONE\n");
}

void
Session::post_playback_latency ()
{
	set_worst_playback_latency ();

	boost::shared_ptr<RouteList> r = routes.reader ();

	for (RouteList::iterator i = r->begin(); i != r->end(); ++i) {
		if (!(*i)->is_auditioner() && ((*i)->active())) {
			_worst_track_latency = max (_worst_track_latency, (*i)->update_signal_latency ());
		}
	}

	for (RouteList::iterator i = r->begin(); i != r->end(); ++i) {
		(*i)->set_latency_compensation (_worst_track_latency);
	}
}

void
Session::post_capture_latency ()
{
	set_worst_capture_latency ();

	/* reflect any changes in capture latencies into capture offsets
	 */

	boost::shared_ptr<RouteList> rl = routes.reader();
	for (RouteList::iterator i = rl->begin(); i != rl->end(); ++i) {
		boost::shared_ptr<Track> tr = boost::dynamic_pointer_cast<Track> (*i);
		if (tr) {
			tr->set_capture_offset ();
		}
	}
}

void
Session::initialize_latencies ()
{
        {
                Glib::Threads::Mutex::Lock lm (_engine.process_lock());
                update_latency (false);
                update_latency (true);
        }

        set_worst_io_latencies ();
}

void
Session::set_worst_io_latencies ()
{
	set_worst_playback_latency ();
	set_worst_capture_latency ();
}

void
Session::set_worst_playback_latency ()
{
	if (_state_of_the_state & (InitialConnecting|Deletion)) {
		return;
	}

	_worst_output_latency = 0;

	if (!_engine.connected()) {
		return;
	}

	boost::shared_ptr<RouteList> r = routes.reader ();

	for (RouteList::iterator i = r->begin(); i != r->end(); ++i) {
		_worst_output_latency = max (_worst_output_latency, (*i)->output()->latency());
	}

	DEBUG_TRACE (DEBUG::Latency, string_compose ("Worst output latency: %1\n", _worst_output_latency));
}

void
Session::set_worst_capture_latency ()
{
	if (_state_of_the_state & (InitialConnecting|Deletion)) {
		return;
	}

	_worst_input_latency = 0;

	if (!_engine.connected()) {
		return;
	}

	boost::shared_ptr<RouteList> r = routes.reader ();

	for (RouteList::iterator i = r->begin(); i != r->end(); ++i) {
		_worst_input_latency = max (_worst_input_latency, (*i)->input()->latency());
	}

        DEBUG_TRACE (DEBUG::Latency, string_compose ("Worst input latency: %1\n", _worst_input_latency));
}

void
Session::update_latency_compensation (bool force_whole_graph)
{
	bool some_track_latency_changed = false;

	if (_state_of_the_state & (InitialConnecting|Deletion)) {
		return;
	}

	DEBUG_TRACE(DEBUG::Latency, "---------------------------- update latency compensation\n\n");

	_worst_track_latency = 0;

	boost::shared_ptr<RouteList> r = routes.reader ();

	for (RouteList::iterator i = r->begin(); i != r->end(); ++i) {
		if (!(*i)->is_auditioner() && ((*i)->active())) {
			framecnt_t tl;
			if ((*i)->signal_latency () != (tl = (*i)->update_signal_latency ())) {
				some_track_latency_changed = true;
			}
			_worst_track_latency = max (tl, _worst_track_latency);
		}
	}

	DEBUG_TRACE (DEBUG::Latency, string_compose ("worst signal processing latency: %1 (changed ? %2)\n", _worst_track_latency,
	                                             (some_track_latency_changed ? "yes" : "no")));

	DEBUG_TRACE(DEBUG::Latency, "---------------------------- DONE update latency compensation\n\n");
	
	if (some_track_latency_changed || force_whole_graph)  {
		_engine.update_latencies ();
	}


	for (RouteList::iterator i = r->begin(); i != r->end(); ++i) {
		boost::shared_ptr<Track> tr = boost::dynamic_pointer_cast<Track> (*i);
		if (!tr) {
			continue;
		}
		tr->set_capture_offset ();
	}
}

char
Session::session_name_is_legal (const string& path)
{
	char illegal_chars[] = { '/', '\\', ':', ';', '\0' };

	for (int i = 0; illegal_chars[i]; ++i) {
		if (path.find (illegal_chars[i]) != string::npos) {
			return illegal_chars[i];
		}
	}

	return 0;
}

uint32_t 
Session::next_control_id () const
{
	int subtract = 0;

	/* the monitor bus remote ID is in a different
	 * "namespace" than regular routes. its existence doesn't
	 * affect normal (low) numbered routes.
	 */

	if (_monitor_out) {
		subtract++;
	}

	return nroutes() - subtract;
}

void
Session::notify_remote_id_change ()
{
	if (deletion_in_progress()) {
		return;
	}

	switch (Config->get_remote_model()) {
	case MixerOrdered:
		Route::RemoteControlIDChange (); /* EMIT SIGNAL */
		break;
	default:
		break;
	}
}

void
Session::sync_order_keys ()
{
	if (deletion_in_progress()) {
		return;
	}

	/* tell everyone that something has happened to the sort keys
	   and let them sync up with the change(s)
	   this will give objects that manage the sort order keys the
	   opportunity to keep them in sync if they wish to.
	*/

	DEBUG_TRACE (DEBUG::OrderKeys, "Sync Order Keys.\n");

	reassign_track_numbers();

	Route::SyncOrderKeys (); /* EMIT SIGNAL */

	DEBUG_TRACE (DEBUG::OrderKeys, "\tsync done\n");
}

bool
Session::operation_in_progress (GQuark op) const
{
	return (find (_current_trans_quarks.begin(), _current_trans_quarks.end(), op) != _current_trans_quarks.end());
}

boost::shared_ptr<Port>
Session::ltc_input_port () const
{
	return _ltc_input->nth (0);
}

boost::shared_ptr<Port>
Session::ltc_output_port () const
{
	return _ltc_output->nth (0);
}

void
Session::reconnect_ltc_input ()
{
	if (_ltc_input) {

		string src = Config->get_ltc_source_port();

		_ltc_input->disconnect (this);

		if (src != _("None") && !src.empty())  {
			_ltc_input->nth (0)->connect (src);
		}
	}
}

void
Session::reconnect_ltc_output ()
{
	if (_ltc_output) {

#if 0
		string src = Config->get_ltc_sink_port();

		_ltc_output->disconnect (this);

		if (src != _("None") && !src.empty())  {
			_ltc_output->nth (0)->connect (src);
		}
#endif
	}
}<|MERGE_RESOLUTION|>--- conflicted
+++ resolved
@@ -4181,10 +4181,6 @@
 	boost::shared_ptr<Region> result;
 	boost::shared_ptr<Playlist> playlist;
 	boost::shared_ptr<AudioFileSource> fsource;
-<<<<<<< HEAD
-	uint32_t x;
-=======
->>>>>>> b660bc8a
 	ChanCount diskstream_channels (track.n_channels());
 	framepos_t position;
 	framecnt_t this_chunk;
@@ -4231,48 +4227,24 @@
 		goto out;
 	}
 
-<<<<<<< HEAD
 	legal_playlist_name = legalize_for_path (playlist->name());
 
-	ext = native_header_format_extension (config.get_native_file_header_format(), DataType::AUDIO);
-
 	for (uint32_t chan_n = 0; chan_n < diskstream_channels.n_audio(); ++chan_n) {
 
-		for (x = 0; x < 99999; ++x) {
-			possible_path = Glib::build_filename (sound_dir, string_compose ("%1-%2-bounce-%3%4", legal_playlist_name.c_str(), chan_n, x+1, ext.c_str()));
-			if (!Glib::file_test (possible_path, Glib::FILE_TEST_EXISTS)) {
-				break;
-			}
-		}
-
-		if (x == 99999) {
-			error << string_compose (_("too many bounced versions of playlist \"%1\""), playlist->name()) << endmsg;
-=======
-	for (uint32_t chan_n = 0; chan_n < diskstream_channels.n_audio(); ++chan_n) {
-
 		string base_name = string_compose ("%1-%2-bounce", playlist->name(), chan_n);
-		string path = new_audio_source_path (base_name, diskstream_channels.n_audio(), chan_n, false, true);
+		string path = new_audio_source_path (legal_playlist_name, diskstream_channels.n_audio(), chan_n, false, true);
 		
 		if (path.empty()) {
->>>>>>> b660bc8a
 			goto out;
 		}
 
 		try {
 			fsource = boost::dynamic_pointer_cast<AudioFileSource> (
-<<<<<<< HEAD
-				SourceFactory::createWritable (DataType::AUDIO, *this, possible_path, false, frame_rate()));
-		}
-
-		catch (failed_constructor& err) {
-			error << string_compose (_("cannot create new audio file \"%1\" for %2"), possible_path, track.name()) << endmsg;
-=======
 				SourceFactory::createWritable (DataType::AUDIO, *this, path, false, frame_rate()));
 		}
 
 		catch (failed_constructor& err) {
 			error << string_compose (_("cannot create new audio file \"%1\" for %2"), path, track.name()) << endmsg;
->>>>>>> b660bc8a
 			goto out;
 		}
 
