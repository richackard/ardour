/*
    Copyright (C) 2000-2006 Paul Davis 

    This program is free software; you can redistribute it and/or modify
    it under the terms of the GNU General Public License as published by
    the Free Software Foundation; either version 2 of the License, or
    (at your option) any later version.

    This program is distributed in the hope that it will be useful,
    but WITHOUT ANY WARRANTY; without even the implied warranty of
    MERCHANTABILITY or FITNESS FOR A PARTICULAR PURPOSE.  See the
    GNU General Public License for more details.

    You should have received a copy of the GNU General Public License
    along with this program; if not, write to the Free Software
    Foundation, Inc., 675 Mass Ave, Cambridge, MA 02139, USA.

*/

#define __STDC_FORMAT_MACROS 1
#include <inttypes.h>

#include <vector>
#include <string>

#include <cstdlib>
#include <cstdio> // so libraptor doesn't complain
#include <cmath>
#include <dirent.h>
#include <sys/stat.h>
#include <cerrno>

#include <lrdf.h>

#include <pbd/compose.h>
#include <pbd/error.h>
#include <pbd/pathscanner.h>
#include <pbd/xml++.h>

#include <midi++/manager.h>

#include <ardour/ardour.h>
#include <ardour/session.h>
#include <ardour/audioengine.h>
#include <ardour/ladspa_plugin.h>
#include <ardour/buffer_set.h>

#include <pbd/stl_delete.h>

#include "i18n.h"
#include <locale.h>

using namespace std;
using namespace ARDOUR;
using namespace PBD;

LadspaPlugin::LadspaPlugin (void *mod, AudioEngine& e, Session& session, uint32_t index, nframes_t rate)
	: Plugin (e, session)
{
	init (mod, index, rate);
}

LadspaPlugin::LadspaPlugin (const LadspaPlugin &other)
	: Plugin (other)
{
	init (other.module, other._index, other.sample_rate);

	for (uint32_t i = 0; i < parameter_count(); ++i) {
		control_data[i] = other.shadow_data[i];
		shadow_data[i] = other.shadow_data[i];
	}
}

void
LadspaPlugin::init (void *mod, uint32_t index, nframes_t rate)
{
	LADSPA_Descriptor_Function dfunc;
	uint32_t i, port_cnt;
	const char *errstr;

	module = mod;
	control_data = 0;
	shadow_data = 0;
	latency_control_port = 0;
	was_activated = false;

	dfunc = (LADSPA_Descriptor_Function) dlsym (module, "ladspa_descriptor");

	if ((errstr = dlerror()) != NULL) {
		error << _("LADSPA: module has no descriptor function.") << endmsg;
		throw failed_constructor();
	}

	if ((descriptor = dfunc (index)) == 0) {
		error << _("LADSPA: plugin has gone away since discovery!") << endmsg;
		throw failed_constructor();
	}

	_index = index;

	if (LADSPA_IS_INPLACE_BROKEN(descriptor->Properties)) {
		error << string_compose(_("LADSPA: \"%1\" cannot be used, since it cannot do inplace processing"), descriptor->Name) << endmsg;
		throw failed_constructor();
	}
	
	sample_rate = rate;

	if (descriptor->instantiate == 0) {
		throw failed_constructor();
	}

	if ((handle = descriptor->instantiate (descriptor, rate)) == 0) {
		throw failed_constructor();
	}

	port_cnt = parameter_count();

	control_data = new LADSPA_Data[port_cnt];
	shadow_data = new LADSPA_Data[port_cnt];

	for (i = 0; i < port_cnt; ++i) {
		if (LADSPA_IS_PORT_CONTROL(port_descriptor (i))) {
			connect_port (i, &control_data[i]);
			
			if (LADSPA_IS_PORT_OUTPUT(port_descriptor (i)) &&
			    strcmp (port_names()[i], X_("latency")) == 0) {
				latency_control_port = &control_data[i];
				*latency_control_port = 0;
			}

			if (!LADSPA_IS_PORT_INPUT(port_descriptor (i))) {
				continue;
			}
		
			shadow_data[i] = default_value (i);
		}
	}

	Plugin::setup_controls ();

	latency_compute_run ();
}

LadspaPlugin::~LadspaPlugin ()
{
	deactivate ();
	cleanup ();

	GoingAway (); /* EMIT SIGNAL */
	
	/* XXX who should close a plugin? */

        // dlclose (module);

	if (control_data) {
		delete [] control_data;
	}

	if (shadow_data) {
		delete [] shadow_data;
	}
}

float
LadspaPlugin::default_value (uint32_t port)
{
	const LADSPA_PortRangeHint *prh = port_range_hints();
	float ret = 0.0f;
	bool bounds_given = false;
	bool sr_scaling = false;
	bool earlier_hint = false;

	/* defaults - case 1 */
	
	if (LADSPA_IS_HINT_HAS_DEFAULT(prh[port].HintDescriptor)) {
		if (LADSPA_IS_HINT_DEFAULT_MINIMUM(prh[port].HintDescriptor)) {
			ret = prh[port].LowerBound;
			bounds_given = true;
			sr_scaling = true;
			earlier_hint = true;
		}
		
		/* FIXME: add support for logarithmic defaults */
		
		else if (LADSPA_IS_HINT_DEFAULT_LOW(prh[port].HintDescriptor)) {
			ret = prh[port].LowerBound * 0.75f + prh[port].UpperBound * 0.25f;
			bounds_given = true;
			sr_scaling = true;
			earlier_hint = true;
		}
		else if (LADSPA_IS_HINT_DEFAULT_MIDDLE(prh[port].HintDescriptor)) {
			ret = prh[port].LowerBound * 0.50f + prh[port].UpperBound * 0.50f;
			bounds_given = true;
			sr_scaling = true;
			earlier_hint = true;
		}
		else if (LADSPA_IS_HINT_DEFAULT_HIGH(prh[port].HintDescriptor)) {
			ret = prh[port].LowerBound * 0.25f + prh[port].UpperBound * 0.75f;
			bounds_given = true;
			sr_scaling = true;
			earlier_hint = true;
		}
		else if (LADSPA_IS_HINT_DEFAULT_MAXIMUM(prh[port].HintDescriptor)) {
			ret = prh[port].UpperBound;
			bounds_given = true;
			sr_scaling = true;
			earlier_hint = true;
		}
		else if (LADSPA_IS_HINT_DEFAULT_0(prh[port].HintDescriptor)) {
			ret = 0.0f;
			earlier_hint = true;
		}
		else if (LADSPA_IS_HINT_DEFAULT_1(prh[port].HintDescriptor)) {
			ret = 1.0f;
			earlier_hint = true;
		}
		else if (LADSPA_IS_HINT_DEFAULT_100(prh[port].HintDescriptor)) {
			ret = 100.0f;
			earlier_hint = true;
		}
		else if (LADSPA_IS_HINT_DEFAULT_440(prh[port].HintDescriptor)) {
			ret = 440.0f;
			earlier_hint = true;
		}
		else {
			/* no hint found */
			ret = 0.0f;
		}
	}
	
	/* defaults - case 2 */
	else if (LADSPA_IS_HINT_BOUNDED_BELOW(prh[port].HintDescriptor) &&
		 !LADSPA_IS_HINT_BOUNDED_ABOVE(prh[port].HintDescriptor)) {
		
		if (prh[port].LowerBound < 0) {
			ret = 0.0f;
		} else {
			ret = prh[port].LowerBound;
		}

		bounds_given = true;
		sr_scaling = true;
	}
	
	/* defaults - case 3 */
	else if (!LADSPA_IS_HINT_BOUNDED_BELOW(prh[port].HintDescriptor) &&
		 LADSPA_IS_HINT_BOUNDED_ABOVE(prh[port].HintDescriptor)) {
		
		if (prh[port].UpperBound > 0) {
			ret = 0.0f;
		} else {
			ret = prh[port].UpperBound;
		}

		bounds_given = true;
		sr_scaling = true;
	}
	
	/* defaults - case 4 */
	else if (LADSPA_IS_HINT_BOUNDED_BELOW(prh[port].HintDescriptor) &&
		 LADSPA_IS_HINT_BOUNDED_ABOVE(prh[port].HintDescriptor)) {
		
		if (prh[port].LowerBound < 0 && prh[port].UpperBound > 0) {
			ret = 0.0f;
		} else if (prh[port].LowerBound < 0 && prh[port].UpperBound < 0) {
			ret = prh[port].UpperBound;
		} else {
			ret = prh[port].LowerBound;
		}
		bounds_given = true;	
		sr_scaling = true;
	}
	
	/* defaults - case 5 */
		
	if (LADSPA_IS_HINT_SAMPLE_RATE(prh[port].HintDescriptor) && !earlier_hint) {
		if (bounds_given) {
			if (sr_scaling) {
				ret *= sample_rate;
			}
		} else {
			ret = sample_rate;
		}
	}

	return ret;
}	

void
LadspaPlugin::set_parameter (uint32_t which, float val)
{
	if (which < descriptor->PortCount) {
		shadow_data[which] = (LADSPA_Data) val;
		ParameterChanged (which, val); /* EMIT SIGNAL */

		if (which < parameter_count() && controls[which]) {
			controls[which]->Changed ();
		}
		
	} else {
		warning << string_compose (_("illegal parameter number used with plugin \"%1\". This may"
					     "indicate a change in the plugin design, and presets may be"
					     "invalid"), name())
			<< endmsg;
	}
}

float
LadspaPlugin::get_parameter (uint32_t which) const
{
	if (LADSPA_IS_PORT_INPUT(port_descriptor (which))) {
		return (float) shadow_data[which];
	} else {
		return (float) control_data[which];
	}
}

uint32_t
LadspaPlugin::nth_parameter (uint32_t n, bool& ok) const
{
	uint32_t x, c;

	ok = false;

	for (c = 0, x = 0; x < descriptor->PortCount; ++x) {
		if (LADSPA_IS_PORT_CONTROL (port_descriptor (x))) {
			if (c++ == n) {
				ok = true;
				return x;
			}
		}
	}
	return 0;
}

XMLNode&
LadspaPlugin::get_state()
{
	XMLNode *root = new XMLNode(state_node_name());
	XMLNode *child;
	char buf[16];
	LocaleGuard lg (X_("POSIX"));

	for (uint32_t i = 0; i < parameter_count(); ++i){

		if (LADSPA_IS_PORT_INPUT(port_descriptor (i)) && 
		    LADSPA_IS_PORT_CONTROL(port_descriptor (i))){

			child = new XMLNode("port");
			snprintf(buf, sizeof(buf), "%u", i);
			child->add_property("number", string(buf));
			snprintf(buf, sizeof(buf), "%+f", shadow_data[i]);
			child->add_property("value", string(buf));
			root->add_child_nocopy (*child);
		}
	}

	return *root;
}

bool
LadspaPlugin::save_preset (string name)
{
	return Plugin::save_preset (name, "ladspa");
}

int
LadspaPlugin::set_state(const XMLNode& node)
{
	XMLNodeList nodes;
	XMLProperty *prop;
	XMLNodeConstIterator iter;
	XMLNode *child;
	const char *port;
	const char *data;
	uint32_t port_id;
	LocaleGuard lg (X_("POSIX"));

	if (node.name() != state_node_name()) {
		error << _("Bad node sent to LadspaPlugin::set_state") << endmsg;
		return -1;
	}

	nodes = node.children ("port");

	for(iter = nodes.begin(); iter != nodes.end(); ++iter){

		child = *iter;

		if ((prop = child->property("number")) != 0) {
			port = prop->value().c_str();
		} else {
			warning << _("LADSPA: no ladspa port number") << endmsg;
			continue;
		}
		if ((prop = child->property("value")) != 0) {
			data = prop->value().c_str();
		} else {
			warning << _("LADSPA: no ladspa port data") << endmsg;
			continue;
		}

		sscanf (port, "%" PRIu32, &port_id);
		set_parameter (port_id, atof(data));
	}

	latency_compute_run ();

	return 0;
}

int
LadspaPlugin::get_parameter_descriptor (uint32_t which, ParameterDescriptor& desc) const
{
	LADSPA_PortRangeHint prh;

	prh  = port_range_hints()[which];
	

	if (LADSPA_IS_HINT_BOUNDED_BELOW(prh.HintDescriptor)) {
		desc.min_unbound = false;
		if (LADSPA_IS_HINT_SAMPLE_RATE(prh.HintDescriptor)) {
			desc.lower = prh.LowerBound * _session.frame_rate();
		} else {
			desc.lower = prh.LowerBound;
		}
	} else {
		desc.min_unbound = true;
		desc.lower = 0;
	}
	

	if (LADSPA_IS_HINT_BOUNDED_ABOVE(prh.HintDescriptor)) {
		desc.max_unbound = false;
		if (LADSPA_IS_HINT_SAMPLE_RATE(prh.HintDescriptor)) {
			desc.upper = prh.UpperBound * _session.frame_rate();
		} else {
			desc.upper = prh.UpperBound;
		}
	} else {
		desc.max_unbound = true;
		desc.upper = 4; /* completely arbitrary */
	}
	
	if (LADSPA_IS_HINT_INTEGER (prh.HintDescriptor)) {
		desc.step = 1.0;
		desc.smallstep = 0.1;
		desc.largestep = 10.0;
	} else {
		float delta = desc.upper - desc.lower;
		desc.step = delta / 1000.0f;
		desc.smallstep = delta / 10000.0f;
		desc.largestep = delta/10.0f;
	}
	
	desc.toggled = LADSPA_IS_HINT_TOGGLED (prh.HintDescriptor);
	desc.logarithmic = LADSPA_IS_HINT_LOGARITHMIC (prh.HintDescriptor);
	desc.sr_dependent = LADSPA_IS_HINT_SAMPLE_RATE (prh.HintDescriptor);
	desc.integer_step = LADSPA_IS_HINT_INTEGER (prh.HintDescriptor);

	desc.label = port_names()[which];


	return 0;
}


string
LadspaPlugin::describe_parameter (uint32_t which)
{
	if (which < parameter_count()) {
		return port_names()[which];
	} else {
		return "??";
	}
}

<<<<<<< HEAD
nframes_t
=======
ARDOUR::nframes_t
>>>>>>> 7f64e5ac
LadspaPlugin::latency () const
{
	if (latency_control_port) {
		return (nframes_t) floor (*latency_control_port);
	} else {
		return 0;
	}
}

set<uint32_t>
LadspaPlugin::automatable () const
{
	set<uint32_t> ret;

	for (uint32_t i = 0; i < parameter_count(); ++i){
		if (LADSPA_IS_PORT_INPUT(port_descriptor (i)) && 
		    LADSPA_IS_PORT_CONTROL(port_descriptor (i))){
			
			ret.insert (ret.end(), i);
		}
	}

	return ret;
}

int
<<<<<<< HEAD
LadspaPlugin::connect_and_run (vector<Sample*>& bufs, uint32_t nbufs, int32_t& in_index, int32_t& out_index, nframes_t nframes, nframes_t offset)
=======
LadspaPlugin::connect_and_run (BufferSet& bufs, uint32_t& in_index, uint32_t& out_index, nframes_t nframes, nframes_t offset)
>>>>>>> 7f64e5ac
{
	uint32_t port_index = 0;
	cycles_t then, now;

	then = get_cycles ();

	const uint32_t nbufs = bufs.count().get(DataType::AUDIO);

	while (port_index < parameter_count()) {
		if (LADSPA_IS_PORT_AUDIO (port_descriptor(port_index))) {
			if (LADSPA_IS_PORT_INPUT (port_descriptor(port_index))) {
				const size_t index = min(in_index, nbufs - 1);
				connect_port (port_index, bufs.get_audio(index).data(nframes, offset));
				//cerr << this << ' ' << name() << " @ " << offset << " inport " << in_index << " = buf " 
				//     << min((uint32_t)in_index,nbufs) << " = " << &bufs[min((uint32_t)in_index,nbufs)][offset] << endl;
				in_index++;


			} else if (LADSPA_IS_PORT_OUTPUT (port_descriptor (port_index))) {
				const size_t index = min(out_index,nbufs - 1);
				connect_port (port_index, bufs.get_audio(index).data(nframes, offset));
				// cerr << this << ' ' << name() << " @ " << offset << " outport " << out_index << " = buf " 
				//     << min((uint32_t)out_index,nbufs) << " = " << &bufs[min((uint32_t)out_index,nbufs)][offset] << endl;
				out_index++;
			}
		}
		port_index++;
	}
	
	run (nframes);
	now = get_cycles ();
	set_cycles ((uint32_t) (now - then));

	return 0;
}

bool
LadspaPlugin::parameter_is_control (uint32_t param) const
{
	return LADSPA_IS_PORT_CONTROL(port_descriptor (param));
}

bool
LadspaPlugin::parameter_is_audio (uint32_t param) const
{
	return LADSPA_IS_PORT_AUDIO(port_descriptor (param));
}

bool
LadspaPlugin::parameter_is_output (uint32_t param) const
{
	return LADSPA_IS_PORT_OUTPUT(port_descriptor (param));
}

bool
LadspaPlugin::parameter_is_input (uint32_t param) const
{
	return LADSPA_IS_PORT_INPUT(port_descriptor (param));
}

void
LadspaPlugin::print_parameter (uint32_t param, char *buf, uint32_t len) const
{
	if (buf && len) {
		if (param < parameter_count()) {
			snprintf (buf, len, "%.3f", get_parameter (param));
		} else {
			strcat (buf, "0");
		}
	}
}

void
LadspaPlugin::run (nframes_t nframes)
{
	for (uint32_t i = 0; i < parameter_count(); ++i) {
		if (LADSPA_IS_PORT_INPUT(port_descriptor (i)) && LADSPA_IS_PORT_CONTROL(port_descriptor (i))) {
			control_data[i] = shadow_data[i];
		}
	}
	descriptor->run (handle, nframes);
}

void
LadspaPlugin::latency_compute_run ()
{
	if (!latency_control_port) {
		return;
	}

	/* we need to run the plugin so that it can set its latency
	   parameter.
	*/
	
	activate ();
	
	uint32_t port_index = 0;
	uint32_t in_index = 0;
	uint32_t out_index = 0;
	const nframes_t bufsize = 1024;
	LADSPA_Data buffer[bufsize];

	memset(buffer,0,sizeof(LADSPA_Data)*bufsize);
		
	/* Note that we've already required that plugins
	   be able to handle in-place processing.
	*/
	
	port_index = 0;
	
	while (port_index < parameter_count()) {
		if (LADSPA_IS_PORT_AUDIO (port_descriptor (port_index))) {
			if (LADSPA_IS_PORT_INPUT (port_descriptor (port_index))) {
				connect_port (port_index, buffer);
				in_index++;
			} else if (LADSPA_IS_PORT_OUTPUT (port_descriptor (port_index))) {
				connect_port (port_index, buffer);
				out_index++;
			}
		}
		port_index++;
	}
	
	run (bufsize);
	deactivate ();
}

PluginPtr
LadspaPluginInfo::load (Session& session)
{
	try {
		PluginPtr plugin;
		void *module;

		if ((module = dlopen (path.c_str(), RTLD_NOW)) == 0) {
			error << string_compose(_("LADSPA: cannot load module from \"%1\""), path) << endmsg;
			error << dlerror() << endmsg;
		} else {
			plugin.reset (new LadspaPlugin (module, session.engine(), session, index, session.frame_rate()));
		}

		plugin->set_info(PluginInfoPtr(new LadspaPluginInfo(*this)));
		return plugin;
	}

	catch (failed_constructor &err) {
		return PluginPtr ((Plugin*) 0);
	}	
}<|MERGE_RESOLUTION|>--- conflicted
+++ resolved
@@ -161,6 +161,33 @@
 	}
 }
 
+void
+LadspaPlugin::store_state (PluginState& state)
+{
+	state.parameters.clear ();
+	
+	for (uint32_t i = 0; i < parameter_count(); ++i){
+
+		if (LADSPA_IS_PORT_INPUT(port_descriptor (i)) && 
+		    LADSPA_IS_PORT_CONTROL(port_descriptor (i))){
+			pair<uint32_t,float> datum;
+
+			datum.first = i;
+			datum.second = shadow_data[i];
+
+			state.parameters.insert (datum);
+		}
+	}
+}
+
+void
+LadspaPlugin::restore_state (PluginState& state)
+{
+	for (map<uint32_t,float>::iterator i = state.parameters.begin(); i != state.parameters.end(); ++i) {
+		set_parameter (i->first, i->second);
+	}
+}
+
 float
 LadspaPlugin::default_value (uint32_t port)
 {
@@ -475,11 +502,7 @@
 	}
 }
 
-<<<<<<< HEAD
-nframes_t
-=======
 ARDOUR::nframes_t
->>>>>>> 7f64e5ac
 LadspaPlugin::latency () const
 {
 	if (latency_control_port) {
@@ -506,11 +529,7 @@
 }
 
 int
-<<<<<<< HEAD
-LadspaPlugin::connect_and_run (vector<Sample*>& bufs, uint32_t nbufs, int32_t& in_index, int32_t& out_index, nframes_t nframes, nframes_t offset)
-=======
 LadspaPlugin::connect_and_run (BufferSet& bufs, uint32_t& in_index, uint32_t& out_index, nframes_t nframes, nframes_t offset)
->>>>>>> 7f64e5ac
 {
 	uint32_t port_index = 0;
 	cycles_t then, now;
