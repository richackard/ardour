/*
    Copyright (C) 1999 Paul Barton-Davis 

    This program is free software; you can redistribute it and/or modify
    it under the terms of the GNU General Public License as published by
    the Free Software Foundation; either version 2 of the License, or
    (at your option) any later version.

    This program is distributed in the hope that it will be useful,
    but WITHOUT ANY WARRANTY; without even the implied warranty of
    MERCHANTABILITY or FITNESS FOR A PARTICULAR PURPOSE.  See the
    GNU General Public License for more details.

    You should have received a copy of the GNU General Public License
    along with this program; if not, write to the Free Software
    Foundation, Inc., 675 Mass Ave, Cambridge, MA 02139, USA.

*/

#ifndef __gtkmm2ext_utils_h__
#define __gtkmm2ext_utils_h__

#include <vector>
#include <string>
#include <stdint.h>

#include <cairomm/cairomm.h>
#include <pangomm/fontdescription.h>

#include <gtkmm/container.h>
#include <gtkmm/treeview.h>
#include <gdkmm/window.h> /* for WMDecoration */
#include <gdkmm/pixbuf.h>

#include "gtkmm2ext/visibility.h"

namespace Cairo {
        class Context;
}

namespace Gtk {
	class ComboBoxText;
	class Widget;
	class Window;
	class Paned;
	class Menu;
}

namespace Gtkmm2ext {
	LIBGTKMM2EXT_API void init (const char*);

	LIBGTKMM2EXT_API std::string fit_to_pixels (const std::string&, int pixel_width, Pango::FontDescription& font, int& actual_width, bool with_ellipses = false);
	LIBGTKMM2EXT_API std::pair<std::string, double> fit_to_pixels (cairo_t *, std::string, double);
	LIBGTKMM2EXT_API int pixel_width (const std::string& str, Pango::FontDescription& font);

	LIBGTKMM2EXT_API void get_ink_pixel_size (Glib::RefPtr<Pango::Layout>, 
						  int& width, int& height);
	

	LIBGTKMM2EXT_API void get_pixel_size (Glib::RefPtr<Pango::Layout>, 
					      int& width, int& height);
	
	LIBGTKMM2EXT_API void set_size_request_to_display_given_text (Gtk::Widget &w,
								      const gchar *text,
								      gint hpadding,
								      gint vpadding);
	
	LIBGTKMM2EXT_API void set_size_request_to_display_given_text (Gtk::Widget &w,
								      const std::vector<std::string>&,
								      gint hpadding,
								      gint vpadding);

	LIBGTKMM2EXT_API Glib::RefPtr<Gdk::Pixbuf> pixbuf_from_string (const std::string& name, 
								       const Pango::FontDescription& font, 
								       int clip_width, 
								       int clip_height, 
								       Gdk::Color fg);

	LIBGTKMM2EXT_API void set_popdown_strings (Gtk::ComboBoxText&, 
	                          const std::vector<std::string>&);
	
	template<class T> LIBGTKMM2EXT_API void deferred_delete (void *ptr) {
		delete static_cast<T *> (ptr);
	}

	LIBGTKMM2EXT_API GdkWindow* get_paned_handle (Gtk::Paned& paned);
	LIBGTKMM2EXT_API void set_decoration (Gtk::Window* win, Gdk::WMDecoration decor);
	LIBGTKMM2EXT_API void set_treeview_header_as_default_label(Gtk::TreeViewColumn *c);
	LIBGTKMM2EXT_API Glib::RefPtr<Gdk::Drawable> get_bogus_drawable();
	LIBGTKMM2EXT_API void detach_menu (Gtk::Menu&);

	LIBGTKMM2EXT_API Glib::RefPtr<Gdk::Window> window_to_draw_on (Gtk::Widget& w, Gtk::Widget** parent);

        LIBGTKMM2EXT_API bool possibly_translate_keyval_to_make_legal_accelerator (uint32_t& keyval);
        LIBGTKMM2EXT_API uint32_t possibly_translate_legal_accelerator_to_real_key (uint32_t keyval);

        LIBGTKMM2EXT_API int physical_screen_height (Glib::RefPtr<Gdk::Window>);
        LIBGTKMM2EXT_API int physical_screen_width (Glib::RefPtr<Gdk::Window>);

        LIBGTKMM2EXT_API void container_clear (Gtk::Container&);

	/* C++ API for rounded rectangles */
	
<<<<<<< HEAD
        LIBGTKMM2EXT_API void rounded_rectangle (Cairo::RefPtr<Cairo::Context> context, double x, double y, double w, double h, double r=10);
        LIBGTKMM2EXT_API void rounded_top_rectangle (Cairo::RefPtr<Cairo::Context> context, double x, double y, double w, double h, double r=10);
        LIBGTKMM2EXT_API void rounded_top_left_rectangle (Cairo::RefPtr<Cairo::Context> context, double x, double y, double w, double h, double r=10);
        LIBGTKMM2EXT_API void rounded_top_right_rectangle (Cairo::RefPtr<Cairo::Context> context, double x, double y, double w, double h, double r=10);
	LIBGTKMM2EXT_API void rounded_top_half_rectangle (Cairo::RefPtr<Cairo::Context>, double x, double y, double w, double h, double r=10);
	LIBGTKMM2EXT_API void rounded_bottom_half_rectangle (Cairo::RefPtr<Cairo::Context>, double x, double y, double w, double h, double r=10);
	LIBGTKMM2EXT_API void rounded_right_half_rectangle (Cairo::RefPtr<Cairo::Context>, double x, double y, double w, double h, double r=10);

	/* C API for rounded rectangles */

        LIBGTKMM2EXT_API void rounded_rectangle (cairo_t*, double x, double y, double w, double h, double r=10);
        LIBGTKMM2EXT_API void rounded_top_rectangle (cairo_t*, double x, double y, double w, double h, double r=10);
        LIBGTKMM2EXT_API void rounded_top_left_rectangle (cairo_t*, double x, double y, double w, double h, double r=10);
        LIBGTKMM2EXT_API void rounded_top_right_rectangle (cairo_t*, double x, double y, double w, double h, double r=10);
	LIBGTKMM2EXT_API void rounded_top_half_rectangle (cairo_t*, double x, double y, double w, double h, double r=10);
	LIBGTKMM2EXT_API void rounded_bottom_half_rectangle (cairo_t*, double x, double y, double w, double h, double r=10);
	LIBGTKMM2EXT_API void rounded_right_half_rectangle (cairo_t*, double x, double y, double w, double h, double r=10);

	LIBGTKMM2EXT_API Gtk::Label* left_aligned_label (std::string const &);
=======
        void rounded_rectangle (Cairo::RefPtr<Cairo::Context> context, double x, double y, double w, double h, double r=10);
        void rounded_top_rectangle (Cairo::RefPtr<Cairo::Context> context, double x, double y, double w, double h, double r=10);
        void rounded_top_left_rectangle (Cairo::RefPtr<Cairo::Context> context, double x, double y, double w, double h, double r=10);
        void rounded_top_right_rectangle (Cairo::RefPtr<Cairo::Context> context, double x, double y, double w, double h, double r=10);
	void rounded_top_half_rectangle (Cairo::RefPtr<Cairo::Context>, double x, double y, double w, double h, double r=10);
	void rounded_bottom_half_rectangle (Cairo::RefPtr<Cairo::Context>, double x, double y, double w, double h, double r=10);
	void rounded_right_half_rectangle (Cairo::RefPtr<Cairo::Context>, double x, double y, double w, double h, double r=10);
	void rounded_left_half_rectangle (Cairo::RefPtr<Cairo::Context>, double x, double y, double w, double h, double r=10);

	/* C API for rounded rectangles */

        void rounded_rectangle (cairo_t*, double x, double y, double w, double h, double r=10);
        void rounded_top_rectangle (cairo_t*, double x, double y, double w, double h, double r=10);
        void rounded_top_left_rectangle (cairo_t*, double x, double y, double w, double h, double r=10);
        void rounded_top_right_rectangle (cairo_t*, double x, double y, double w, double h, double r=10);
	void rounded_top_half_rectangle (cairo_t*, double x, double y, double w, double h, double r=10);
	void rounded_bottom_half_rectangle (cairo_t*, double x, double y, double w, double h, double r=10);
	void rounded_right_half_rectangle (cairo_t*, double x, double y, double w, double h, double r=10);
	void rounded_left_half_rectangle (cairo_t*, double x, double y, double w, double h, double r=10);
>>>>>>> 0bdf4c25

	LIBGTKMM2EXT_API void set_no_tooltip_whatsoever (Gtk::Widget &);
	LIBGTKMM2EXT_API void enable_tooltips ();
	LIBGTKMM2EXT_API void disable_tooltips ();

	LIBGTKMM2EXT_API void convert_bgra_to_rgba (guint8 const *, guint8 * dst, int, int);
};

#endif /*  __gtkmm2ext_utils_h__ */<|MERGE_RESOLUTION|>--- conflicted
+++ resolved
@@ -101,7 +101,6 @@
 
 	/* C++ API for rounded rectangles */
 	
-<<<<<<< HEAD
         LIBGTKMM2EXT_API void rounded_rectangle (Cairo::RefPtr<Cairo::Context> context, double x, double y, double w, double h, double r=10);
         LIBGTKMM2EXT_API void rounded_top_rectangle (Cairo::RefPtr<Cairo::Context> context, double x, double y, double w, double h, double r=10);
         LIBGTKMM2EXT_API void rounded_top_left_rectangle (Cairo::RefPtr<Cairo::Context> context, double x, double y, double w, double h, double r=10);
@@ -109,6 +108,7 @@
 	LIBGTKMM2EXT_API void rounded_top_half_rectangle (Cairo::RefPtr<Cairo::Context>, double x, double y, double w, double h, double r=10);
 	LIBGTKMM2EXT_API void rounded_bottom_half_rectangle (Cairo::RefPtr<Cairo::Context>, double x, double y, double w, double h, double r=10);
 	LIBGTKMM2EXT_API void rounded_right_half_rectangle (Cairo::RefPtr<Cairo::Context>, double x, double y, double w, double h, double r=10);
+	LIBGTKMM2EXT_API void rounded_left_half_rectangle (Cairo::RefPtr<Cairo::Context>, double x, double y, double w, double h, double r=10);
 
 	/* C API for rounded rectangles */
 
@@ -119,29 +119,9 @@
 	LIBGTKMM2EXT_API void rounded_top_half_rectangle (cairo_t*, double x, double y, double w, double h, double r=10);
 	LIBGTKMM2EXT_API void rounded_bottom_half_rectangle (cairo_t*, double x, double y, double w, double h, double r=10);
 	LIBGTKMM2EXT_API void rounded_right_half_rectangle (cairo_t*, double x, double y, double w, double h, double r=10);
+	LIBGTKMM2EXT_API void rounded_left_half_rectangle (cairo_t* cr, double x, double y, double w, double h, double r=10);
 
 	LIBGTKMM2EXT_API Gtk::Label* left_aligned_label (std::string const &);
-=======
-        void rounded_rectangle (Cairo::RefPtr<Cairo::Context> context, double x, double y, double w, double h, double r=10);
-        void rounded_top_rectangle (Cairo::RefPtr<Cairo::Context> context, double x, double y, double w, double h, double r=10);
-        void rounded_top_left_rectangle (Cairo::RefPtr<Cairo::Context> context, double x, double y, double w, double h, double r=10);
-        void rounded_top_right_rectangle (Cairo::RefPtr<Cairo::Context> context, double x, double y, double w, double h, double r=10);
-	void rounded_top_half_rectangle (Cairo::RefPtr<Cairo::Context>, double x, double y, double w, double h, double r=10);
-	void rounded_bottom_half_rectangle (Cairo::RefPtr<Cairo::Context>, double x, double y, double w, double h, double r=10);
-	void rounded_right_half_rectangle (Cairo::RefPtr<Cairo::Context>, double x, double y, double w, double h, double r=10);
-	void rounded_left_half_rectangle (Cairo::RefPtr<Cairo::Context>, double x, double y, double w, double h, double r=10);
-
-	/* C API for rounded rectangles */
-
-        void rounded_rectangle (cairo_t*, double x, double y, double w, double h, double r=10);
-        void rounded_top_rectangle (cairo_t*, double x, double y, double w, double h, double r=10);
-        void rounded_top_left_rectangle (cairo_t*, double x, double y, double w, double h, double r=10);
-        void rounded_top_right_rectangle (cairo_t*, double x, double y, double w, double h, double r=10);
-	void rounded_top_half_rectangle (cairo_t*, double x, double y, double w, double h, double r=10);
-	void rounded_bottom_half_rectangle (cairo_t*, double x, double y, double w, double h, double r=10);
-	void rounded_right_half_rectangle (cairo_t*, double x, double y, double w, double h, double r=10);
-	void rounded_left_half_rectangle (cairo_t*, double x, double y, double w, double h, double r=10);
->>>>>>> 0bdf4c25
 
 	LIBGTKMM2EXT_API void set_no_tooltip_whatsoever (Gtk::Widget &);
 	LIBGTKMM2EXT_API void enable_tooltips ();
